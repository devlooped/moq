--- conflicted
+++ resolved
@@ -250,7 +250,6 @@
 				else
 				{
 					return base.VisitMethodCall(node);
-<<<<<<< HEAD
 				}
 			}
 
@@ -260,8 +259,6 @@
 				{
 					var targetParameter = Expression.Parameter(this.targetType, left.Name);
 					return Expression.MakeIndex(targetParameter, FindCorrespondingProperty(node.Indexer), node.Arguments);
-=======
->>>>>>> 1aaa220c
 				}
 				return base.VisitIndex(node);
 			}
@@ -325,11 +322,7 @@
 			{
 				var candidateTargetProperties =
 				    this.targetType
-<<<<<<< HEAD
-				    .GetProperties(BindingFlags.NonPublic | BindingFlags.Public | BindingFlags.Instance)
-=======
 				    .GetProperties(BindingFlags.Public | BindingFlags.NonPublic | BindingFlags.Instance)
->>>>>>> 1aaa220c
 				    .Where(ctp => IsCorrespondingProperty(duckProperty, ctp))
 				    .ToArray();
 
