# Moq Changelog

All notable changes to this project will be documented in this file.

The format is loosely based on [Keep a Changelog](http://keepachangelog.com/en/1.0.0/).


## Unreleased

#### Added

* Add `ISetupSequentialResult<TResult>.Returns` method overload that support delegate for deferred results (@snrnats, #594)

#### Changed

<<<<<<< HEAD
* Changed `Mock.Of<T>()` implementation to use much faster simple approach (@informatorius, #547)
=======
* **Breaking change:** All ReturnsAsync and ThrowsAsync setup methods now consistently return a new Task on each invocation (@snrnats, #595) 

#### Fixed

*  Usage of ReturnsExtensions.ThrowsAsync() can cause UnobservedTaskException (@snrnats, #595)
*  ReturnsAsync and ThrowsAsync with delay parameter starts timer at setup (@snrnats, #595)

>>>>>>> 800f76c7

## 4.8.2 (2018-02-23)

#### Changed

* Upgraded `System.ValueTuple` dependency to version 4.4.0 in order to reestablish Moq compatibility with .NET 4.7 (and later), which already include the `ValueTuple` types (@stakx, #591)

#### Fixed

* Wrong parameters count for extension methods in `Callback` and `Returns` (@Caraul, #575)
* `CallBase` regression with members of additional interfaces (@stakx, #583)


## 4.8.1 (2018-01-08)

#### Added

* C# 7 tuple support for `DefaultValue.Empty` and `DefaultValue.Mock` (@stakx, #563)

#### Changed

* Downgraded `System.Threading.Tasks.Extensions` and `System.ValueTuple` dependencies to versions 4.3.0 as suggested by @tothdavid in order to improve Moq compatibility with .NET 4.6.1 / help prevent `MissingMethodException` and similar (@stakx, #571)

#### Fixed

* `CallBase` regression with explicitly implemented interface methods (@stakx, #558)


## 4.8.0 (2017-12-24)

Same as 4.8.0-rc1 (see below), plus some significant speed improvements.

#### Changed

* `SetupAllProperties` now fully supports property type recursion / loops in the object graph, thanks to deferred property initialization (@stakx, #550)


## 4.8.0-rc1 (2017-12-08)

This is a pre-release version.

#### Added

* Support for sequential setup of `void` methods (@alexbestul, #463)
* Support for sequential setups (`SetupSequence`) of protected members (@stakx, #493)
* Support for callbacks for methods having `ref` or `out` parameters via two new overloads of `Callback` and `Returns` (@stakx, #468)
* Improved support for setting up and verifying protected members (including generic methods and methods having by-ref parameters) via the new duck-typing `mock.Protected().As<TAnalog>()` interface (@stakx, #495, #501)
* Support for `ValueTask<TResult>` when using the `ReturnsAsync` extension methods, similar to `Task<TResult>` (@AdamDotNet, #506)
* Special handling for `ValueTask<TResult>` with `DefaultValue.Empty` (@stakx, #529)
* Support for custom default value generation strategies besides `DefaultValue.Empty` and `DefaultValue.Mock`:
  Implement custom providers by subclassing either `DefaultValueProvider` or `LookupOrFallbackDefaultValueProvider`,
  install them by setting `Mock[Repository].DefaultValueProvider` (@stakx, #533, #536)
* Allow `DefaultValue.Mock` to mock `Task<TMockable>` and `ValueTask<TMockable>` (@stakx, #502)
* Match any value for `ref` parameters with `It.Ref<T>.IsAny` (or `ItExpr.Ref<T>.IsAny` for protected methods) as you would with `It.IsAny<T>()` for regular parameters (@stakx, #537) 
* `Mock.VerifyNoOtherCalls()` to check whether all expected invocations have been verified -- can be used as an alternative to `MockBehavior.Strict` (@stakx, #539)

#### Changed

* **Breaking change:** `SetupSequence` now overrides pre-existing setups like all other `Setup` methods do. This means that exhausted sequences no longer fall back to previous setups to produce a "default" action or return value. (@stakx, #476)
* Delegates passed to `Returns` are validated a little more strictly than before (return type and parameter count must match with method being set up) (@stakx, #520)
* Change assembly versioning scheme to `major.minor.0.0` to help prevent assembly version conflicts and to reduce the need for binding redirects (@stakx, #554)

#### Fixed

* Update a method's invocation count correctly, even when it is set up to throw an exception (@stakx, #473)
* Sequences set up with `SetupSequence` are now thread-safe (@stakx, #476)
* Record calls to methods that are named like event accessors (`add_X`, `remove_X`) so they can be verified (@stakx, #488)
* Improve recognition logic for sealed methods so that `Setup` throws when an attempt is made to set one up (@stakx, #497)
* Let `SetupAllProperties` skip inaccessible methods (@stakx, #499)
* Prevent Moq from relying on a mock's implementation of `IEnumerable<T>` (@stakx, #510)
* Verification leaked internal `MockVerificationException` type; remove it (@stakx, #511)
* Custom matcher properties not printed correctly in error messages (@stakx, #517)
* Infinite loop when invoking delegate in `Mock.Of` setup expression (@stakx, #528) 

#### Obsoleted

* `[Matcher]` has been deprecated in favor of `Match.Create` (@stakx, #514)


## 4.7.145 (2017-11-06)

#### Changed

* Moq no longer collects source file information for verification error messages by default. A current .NET Framework regression (https://github.com/Microsoft/dotnet/issues/529) makes this extremely costly, so this is now an opt-in feature; see `Switches.CollectSourceFileInfoForSetups` (@stakx, #515)

#### Added

* `Mock.Switches` and `MockRepository.Switches`, which allow opting in and out of certain features (@stakx, #515)


## 4.7.142 (2017-10-11)

#### Changed

* Update package reference to `Castle.Core` (DynamicProxy) from version 4.2.0 to 4.2.1 due to a regression; see castleproject/Core#309 for details (@stakx, #482)

#### Fixed

* `TypeLoadException`s ("Method does not have an implementation") caused by the regression above, see e.g. #469 (@stakx, #482)


## 4.7.137 (2017-09-30)

#### Changed

* Update package reference to `Castle.Core` (DynamicProxy) from version 4.1.1 to 4.2.0, which uses a new assembly versioning scheme that should eventually reduce assembly version conflicts and the need for assembly binding redirects (@stakx, #459)

#### Fixed

* `mock.Object` should always return the exact same proxy object, regardless of whether the mock has been cast to an interface via `.As<T>()` or not (@stakx, #460)


## 4.7.127 (2017-09-26)

#### Changed

* Make setups for inaccessible internal members fail fast by throwing an exception (@stakx, #455)

#### Removed

* The redundant type `ObsoleteMockException` has been removed (@stakx)

#### Fixed

* Make `SetupAllProperties` work correctly for same-typed sibling properties (@stakx, #442)
* Switch back from portable PDBs to classic PDBs for better compatibility of SourceLink with older .NET tools (@stakx, #443)
* Make strict mocks recognize that `.CallBase()` can set up a return value, too (@stakx, #450)


## 4.7.99 (2017-07-17)

#### Added

* Add `[NeutralResourcesLanguage]` to assembly info for portable library use (@benbillbob, #394)
* Add portable, [SourceLink](https://github.com/ctaggart/SourceLink)-ed debugging symbols (PDB) to NuGet package, enabling end users to step into Moq's source code (@stakx, #417)

#### Changed

* Move all hardcoded message strings to `Resources.resx` (@stakx, #403)
* Update package reference to `Castle.Core` (DynamicProxy) from version 4.1.0 to 4.1.1 (@stakx, #416)
* Clean up and simplify the build process by merging separate .NET Framework and .NET Standard projects (@stakx, #417)
* Replace outdated `ReleaseNotes.md` with new `CHANGELOG.md` (@stakx, #423)

#### Fixed

* Fix member name typo in reflection code (@JohanLarsson, #389)
* Make `Interceptor` more thread-safe during `mock.Setup` (@stakx, #392)
* Make abstract events defined in classes work even when `CallBase` is true by suppressing `InvokeBase()` (@stakx, #395)
* Allow setting up null return values using `Mock.Of` (@stakx, #396)
* Allow `Mock<T>.Raise` to raise events on child mocks instead of raising no or the wrong event (@stakx, #397)
* Improve specificity of `Setup` / `Verify` exception messages for static members and extension methods (@stakx, #400)
* Prevent internal interception on a mock from changing its `DefaultValue` property (@vladonemo, #411)
* Prevent stack overflow in conditional setups (@stakx, #412)
* Fix `NullReferenceException` caused by internally relying on a mock's `IEnumerable` implementation (@stakx, #413)
* Improve method match accuracy in `ExtractProxyCall` so that the order of setting up methods in an hierarchy of interfaces does not matter (@stakx, #415) 
* Improve mockability of C++/CLI interfaces having custom modifiers (`modopt`, `modreq`) in their method signatures (@stakx, #416)
* Make types implementing the same generic type more than two times mockable (@stakx, #416)
* Fix misreported `Times` in verification error messages (@stakx, #417)


## 4.7.63 (2017-06-21)

#### Changed

* Ensure that `null` never matches an `It.IsRegex(…)` (@stakx, #385)

#### Fixed

* Fix mocking of non-virtual methods via `mock.As<TInterface>()` which was broken by #381 (@stakx, #387) 


## 4.7.58 (2017-06-21)

#### Fixed

* Fix formatting inconsistencies for array values in `MockException.Message` (@stakx, #380)
* Fix major "class method vs. interface method" bug introduced by #119 / commit 162a543 (@stakx, #381)
* Fix mocking for redeclared interface properties (get-set but get-only in base type) (@stakx, #382)


## 4.7.49 (2017-06-18)

#### Fixed

* Fix incorrect Castle.Core package reference in NuGet package specification (@stakx, #379)


## 4.7.46 (2017-06-18)

#### Changed

* Extend `EmptyDefaultValueProvider` so it understands multidimensional arrays (return empty multidimensional arrays instead of `null`) (@stakx, #360)
* Update package reference to `Castle.Core` (DynamicProxy) from version 4.0.0 to 4.1.0, update `System` and `Microsoft` packages from versions 4.0.1 to 4.3.0 (@stakx, #369)
* Clean up and reduce usage of conditional compilation (`#if`) (@stakx, #378)

#### Fixed

* Ensure default mock names are (more) unique (@stakx, #359)
* Make `It.IsAny`, `It.IsNotNull` work for COM types (@stakx, #361)
* Fix equality check bug in `ExpressionKey` which meant Moq would sometimes ignore exact argument order in setups (@kostadinmarinov, #135; @stakx, #363)
* Ensure incorrect implementations of `ISerializable` are caught properly (@stakx, #370)
* Make event accessor recognition logic more correct (don't just rely on `add_` or `remove_` name prefixes) (@stakx, #376)


## 4.7.25 (2017-06-03)

#### Added

* Add new `setup.ReturnsAsync` and `setup.ThrowsAsync` overloads allowing you to specify a delay (@jochenz, #289)

#### Changed

* Migrate .NET Core project to the new `.csproj` format (@jeremymeng, #336)


## 4.7.12 (2017-05-30)

#### Fixed

* Add overload in `mock.Protected()` setups to enforce the old behavior of exact parameter matching (new behavior fails for specific overloads) (@80er, #347)


## 4.7.11 (2017-05-30)

Minor change only (fix typo in documentation)


## 4.7.10 (2017-05-10)

Minor change only (update project URL in NuGet package metadata)


## 4.7.9 (2017-04-29)

Minor change only (add download badge to `README.md`)


## 4.7.8 (2017-03-26)

Minor change only (update license URL in NuGet package metadata)


## 4.7.7 (2017-03-25)

#### Fixed

* Allow setting up of protected methods with nullable parameters (@RobSiklos, #200)
* Fix incorrect code example in XML documentation comment for `Mock.Verify` (@jcockhren, #333)
* Fix bug in `HasMatchingParameterTypes` which caused `Protected().Verify` to reject valid mocks (@jeremymeng, #335)


## 4.7.1 (2017-02-28)

Minor change only (fix typo in documentation)


## 4.7.0 (2017-02-22)

Minor change only (correcting Moq version after semver violation)
This version is the successor of 4.6.62-alpha.


## 4.6.62-alpha (2017-02-21)

This version is the predecessor of 4.7.0 and essentially a cleaned up merge of both 4.5.30 and 4.6.39-alpha.


----

**Note:** The release notes for some Moq versions 4.6.*-alpha are still missing. They need to be
reconstructed from the commit history and the GitHub issue archive. If you would like to help make
this changelog more complete, any pull requests towards that goal are appreciated!

----


## 4.5.30 (2017-01-09)

#### Fixed

* Fix issue in `ExpressionKey` that caused identical setups to no longer be considered the same (@MatKubicki, #313)


## 4.5.29 (2016-12-10)

#### Fixed

* Make the recently added `setup.ReturnsAsync(Func<TResult> result)` evaluate its argument lazily, like `setup.Returns` would (@SaroTasciyan, #309)


## 4.5.28 (2016-11-11)

#### Added

* New method `setup.ReturnsAsync(Func<TResult> result)` (@joeenzminger, @tlycken, #297)


## 4.5.23 (2016-10-11)

#### Fixed

* Improves comparison of call arguments in `ExpressionKey` so that setups for the same method but with differing arguments don't override each other (@MatKubicki, #291)


## 4.5.22 (2016-09-20)

#### Fixed

* Properly raise events when mocked type implements multiple interfaces (@bradreimer, #288)


## 4.5.21 (2016-08-12)

#### Fixed

* Fix `mock.Reset()` which so far forgot to also clear all existing calls in the interceptor (@anilkamath87, #277)


## 4.5.20 (2016-08-12)

#### Fixed

* Ensure that mocking of `System.Object` methods always works, even in strict mode (again) (@kolomanschaft, #280)


## 4.5.19 (2016-08-10)

#### Fixed

* Make `SetupAllProperties` work with `DefaultValue.Mock` in the presence of object graph loops (i.e. when a type contains a property having the same type) (@vladonemo, #245)
* Prevent invalid implementations of `ISerializable` from being mocked (as DynamicProxy cannot handle these) via the new `SerializableTypesValueProvider` decorator (@vladonemo, #245)


## 4.5.18 (2016-08-10)

#### Fixed

* Ensure that mocking of `System.Object` methods always works, even in strict mode (@kolomanschaft, #279)


## 4.5.16 (2016-07-18)

#### Added

* Allow mocking of `System.Object` methods (`ToString`, `Equals`, and `GetHashCode`) (@kolomanschaft, #250)


## 4.5.13 (2016-07-11)

#### Changed

* `Verify` exception messages should include actual array values for specific calls instead of just `T[]` or variable names (@hahn-kev, #264)


## 4.5.10 (2016-06-21)

#### Added

* Add helper classes `Capture`, `CaptureMatch<T>` to simplify parameter capture (@ocoanet, #251)


## 4.5.9 (2016-06-09)

Minor change only (remove download badge from `README.md`)


## 4.5.8 (2016-05-26)

Minor change only (add `.editorconfig` file)


## 4.5.7 (2016-05-26)

#### Changed

* Reference Castle.Core as a NuGet package dependency instead of ILMerge-ing it into Moq's own assembly. (@kzu)
* Update package reference to `GitInfo` from version 1.1.14 to 1.1.15 to fix versioning issue with cached Git info (@kzu)

#### Removed

* Remove debugging symbols (PDB) from package since GitLink doesn't seem to be working (@kzu)


## 4.5.3 (2016-05-26)

#### Added

* New helper methods `Mock.Verify(params Mock[] mocks)` and `Mock.VerifyAll(...)` (@RehanSaeed, #238)


## 4.5.0 (2016-05-24)

Minor change only (update release notes in NuGet package metadata)
This version is the successor of 4.5.9-alpha.

## 4.5.9-alpha (2016-05-22)

This version is the predecessor of 4.5.0.

#### Fixed

* Fix broken hashing in `ExpressionKey` that causes Moq to not be able to distinguish method setups differing only in the exact argument order (@LeonidLevin, #262)


## 4.5.7-alpha (2016-05-22)

#### Removed

* Remove (for the time being) official statement in release notes that Moq supports .NET Core (@kzu)


## 4.5.6-alpha (2016-05-22)

#### Added

* Add `ReturnsAsync` and `ThrowsAsync` methods for sequential values setups (@abatishchev, #261)

#### Changed

* Migrate to .NET 4.5 and NuGet 3 (@kzu)
* Update package reference to `GitInfo` from version 1.1.13 to 1.1.14 (@kzu)

### Removed

* Remove COM unit tests (@kzu)
* Remove legacy Silverlight unit test project (@kzu)
* Remove `[NeutralResourcesLanguage]` attribute from main assembly (@kzu)

#### Fixed

* Avoid race conditions / improve thread safety of `MockDefaultValueProvider` (@mizbrodin, #207)
* Fix a code typo in `ExpressionComparer` (@AppChecker, #242)
* When mocking delegates, copy parameter attributes so `out` parameters work correctly (@urasandesu, #255)


## 4.2.1510.2205 (2015-10-22)

#### Added

* Add Gitter badge to `README.md` (@kzu)

#### Changed

* Upgrade to Castle.Core version 3.3.3 (@MSK61, @kzu, #204)

#### Fixed

* Make Task Parallel Library (TPL) code Silverlight 5 compatible (@iskiselev, #148)
* Fox license hyperlink so it points to correct version of the BSD license (@chkpnt, #198)


## 4.2.1507.118 (2015-06-29)

#### Fixed

* Move Silverlight 5 assemblies in proper `lib\sl5` folder (instead of `lib\sl4`) in the NuGet package (@kzu)


## 4.2.1506.2515 (2015-06-25)

#### Added

* Add new `mock.Reset()` extension method (@ashmind, #138)

#### Fixed

* Allow `null` to match nullable value types (@pkpjpm, #185)


## 4.2.1506.2016 (2015-06-20)

#### Added

* Add NuGet badges to `README.md` (@kzu)
* Add generic type argument information in exception messages for easier debugging (@hasaki, #177)

#### Changed

* Migrate Silverlight support from version 4 to 5 (@kzu) 
* Upgrade source code to Visual Studio 2013 (@kzu)

#### Fixed

* Fix `NullReferenceException` when passing `null` to a nullable argument but trying to match it with a non-nullable `IsAny` (@benjamin-hodgson, #160)
* Fix infinite loop when calling `SetupAllProperties` for entities with a hierarchy (@Moq, #180)


## 4.2.1502.911 (2015-02-09)

#### Fixed

* `SetupAllProperties` doesn't setup properties that don't have a setter (@NGloreous, #137)
* Fix DynamicProxy-related `NotImplementedException` when mocking interfaces with `CallBase = true` (@rjasica, #145)


## 4.2.1409.1722 (2014-09-17) / 4.2.1408.717 (2014-08-07)

Minor change only (update NuGet metadata)
This version was released twice under different version numbers.


## 4.2.1408.619 (2014-08-06)


#### Changed

* Migrate to MSBuild version 12 (@kzu)
* Enable `mock.As<TInterface>()` syntax for all implemented interfaces (except COM interfaces) even after `mock.Object` has been called (@scott-xu, #119, #123)

#### Deprecated

* Change `README.md` to show the use of `AtMostOnce` in `Verify` phase instead of `Setup` phase (@kzu)

#### Fixed

* Ordered call issue with invocations with same arguments in `MockSequence` (@drieseng, #97)
* Update various hyperlinks in `README.md` (@kzu)
* Improve Moq's support for curried delegates and fix failing unit tests when compiling Moq with Roslyn (@theoy, #125)


## 4.2.1402.2112 (2014-02-21)

#### Added

* Allow mocks to have names (@pimterry, #76, #83)

#### Changed

* Make `InterfaceProxy` class publicly visible to reenable mocking of interfaces (@pimterry, #99)

#### Removed

* Remove commercial licenses offer in `README.md` (@kzu)

#### Fixed

* Improve thread safety by splitting the interceptor's context into global one and one for the current proxy invocation only (@MatKubicki, #80)


## 4.2.1312.1622 (2013-12-16)

#### Fixed

* Improve thread safety in `Interceptor` and fix multithreading tests (@MatKubicki, #68)


## 4.2.1312.1621 (2013-12-16)

#### Fixed

* Fix `NullReferenceException` when trying to get a default value for `Task<T>` when `T` is a reference type (@alextercete, #73)


## 4.2.1312.1615 (2013-12-16)

Minor change only (update release notes)


## 4.2.1312.1416 (2013-12-14)

#### Changed

* `InSequence` setups can now be used on the same mock instance (@halllo, #72)


## 4.2.1312.1323 (2013-12-13)

#### Changed

* Move extension methods in class `Moq.Language.Flow.IReturnsExtensions` to `Moq.ReturnsExtensions` for better discoverability (@jdom, #71)


## 4.2.1312.1319 (2013-12-13)

#### Added

* Add `ReturnsAsync` and `ThrowsAsync` setup methods for better async support (@Blewzman, #60) 
* Migrate `README.md` content from Google Code (@kzu)

#### Changed

* Change `EmptyDefaultValueProvider` so it does not return `null` for `Task` and `Task<T>` types, but completed, awaitable tasks (@alextercete, #66)


## 4.1.1311.615 (2013-11-06)

#### Added

* Add `Throws` method to sequential value setups for testing retry logic in web services (@kellyselden, #59)

#### Fixed

* Matchers should not ignore implicit type conversions (@svick, #56)


## 4.1.1309.1617 (2013-09-16) / 4.1.1309.919 (2013-09-09)

This version was released twice under different version numbers.

#### Fixed

* Fix regression bug surrounding `Mock.As<TInterface>()`: Prevent early initialization of mock from checking for delegate mocks. (@kzu, #54)


## 4.1.1309.801 (2013-09-08)

#### Added

* Allow resetting of all call counts (those that will be compared with `Times`) (@salfab, #55)


## 4.1.1309.800 (2013-09-08) / 4.1.1308.2321 (2013-08-23)

This version was released twice under different version numbers.

#### Added

* New `It.IsNotNull<T>` matcher (@Pjanssen, #40)
* Add covariant `IMock<out T>` interface to `Mock<T>` (@tkellogg, #44)

#### Changed

* Rename `Changelog.txt` to `ReleaseNotes.md` and inject the latter into the NuGet metadata (@Moq, #52)

#### Fixed

* Fix "collection modified" exception thrown as result of more methods being called on a mock while verifying method calls (@yonahw, #36)
* Fix `NullReferenceException` when subscribing to an event (@bittailor, #39)
* Fix thread safety issue (`IndexOutOfRangeException`) on setup (@stoo101, #51)


## 4.1.1308.2316

Minor change only (change title in NuGet package metadata)


## 4.1.1308.2120

#### Added

* Add capability for mocking delegates (event handlers) (@quetzalcoatl, #4)
* Allow `CallBase` for specific method / property (@srudin, #8)
* New matchers `It.IsIn` and `It.IsNotIn` (@rdingwall, #27)
* Add `.gitignore` file (@yorah, #10 / @FellicePollano, #30)
* Add new `Verify` method overload group that accepts a `Times` instance (@ChrisMissal, #34)

#### Changed

* Update Castle.Core assemblies from version 1.2.0.0 to 3.2.0, fetch Castle.Core via NuGet (@yorah, #11 / @kzu)
* Corrected Verify method behavior for generic methods calls (@Suremaker, #25)
* Split up `Interceptor.Intercept` into a set of 8 strategies, introduce `InterceptionAction`(@FellicePollano, #31)

#### Fixed

* Fix `SetupSequentialContext` to increment counter also after `Throws` (@lukas-ais, #7)
* Make `Mock.Of` work on properties with non-public setters (@yorah, #9, #19)
* Adding (and removing) handlers for events declared on interfaces when `CallBase = true` (@IharBury, #13)
* Distinguish between verification exception and mock crash (@quetzalcoatl, #16)
* Improve thread safety of `Interceptor` class (@FelicePollano, #29)


----

**Note:** Release notes in the above format are not available for ealier versions of Moq. The above
changelog entries have been reconstructed from the Git commit history. What follows below are the
original release notes, for which maintenance stopped around Moq version 4.5. They are nevertheless
included below as they go back further in time.

----


## 4.5

* Updated to .NET 4.5
* Dropped support for .NET < 4.5 and Silverlight
* Remove ILMerge. Depend on Castle NuGet package instead.

## 4.3

* Added support for Roslyn
* Automatically add implemented interfaces to mock

## 4.2

* Improved support for async APIs by making default value a completed task
* Added support for async Returns and Throws
* Improved mock invocation sequence testing
* Improved support for multi-threaded tests
* Added support for named mocks

## 4.1

* Added covariant `IMock<out T>` interface to `Mock<T>`
* Added `It.IsNotNull<T>`
* Fix: 'NullReferenceException when subscribing to an event'
* Added overloads to `Verify` to accept `Times` as a Method Group
* Feature request: `It.IsIn(..)`, `It.IsNotIn(...)`
* Corrected Verify method behavior for generic methods calls
* Differentiate verification error from mock crash
* Fix: Adding (and removing) handlers for events declared on interfaces works when `CallBase = true`.
* Update to latest Castle
* Fix: `Mock.Of` (Functional Syntax) doesn't work on properties with non-public setters
* Fix: Allow to use `CallBase` instead of `Returns`
* Fix: Solved Multi-threading issue - `IndexOutOfRangeException`
* Capability of mocking delegates (event handlers)

## 4.0

* Linq to Mocks: `Mock.Of<T>(x => x.Id == 23 && x.Title == "Rocks!")`
* Fixed issues:
  *  87	`BadImageFormatException` when using a mock with a Visual Studio generated Accessor object
  *  166	Unable to use a delegate to mock a function that takes 5 or more parameters.
  *  168	Call count failure message never says which is the actual invocation count
  *  175	`theMock.Object` failing on VS2010 Beta 1
  *  177	Generic constraint on interface method causes `BadImageFormatException` when getting `Object`.
  *  183	Display what invocations were recieved when the expected one hasn't been met
  *  186	Methods that are not virtual gives non-sense-exception message
  *  188	More `Callback` Overloads
  *  199	Simplify `SetupAllProperties` implementation to simply iterate and call `SetupProperty`
  *  200	Fluent mock does not honor parent mock `CallBase` setting.
  *  202	`Mock.Protected().Expect()` deprecated with no work-around
  *  204	Allow default return values to be specified (per-mock)
  *  205	Error calling `SetupAllProperties` for `Mock<IDataErrorInfo>`
  *  206	Linq-to-Mocks Never Returns on Implicit Boolean Property
  *  207	`NullReferenceException` thrown when using `Mocks.CreateQuery` with implicit boolean expression
  *  208	Can't setup a mock for method that accept lambda expression as argument.
  *  211	`SetupAllProperties` should return the `Mock<T>` instead of `void`. 
  *  223	When a method is defined to make the setup an asserts mock fails
  *  226	Can't raise events on mocked Interop interfaces
  *  229	`CallBase` is not working for virtual events
  *  238	Moq fails to mock events defined in F# 
  *  239	Use `Func` instead of `Predicate`
  *  250	4.0 Beta 2 regression - cannot mock `MethodInfo` when targetting .NET 4
  *  251	When a generic interface also implements a non-generic version, `Verify` does not work in some cases
  *  254	Unable to create mock of `EnvDTE.DTE`
  *  261	Can not use protected setter in public property
  *  267	Generic argument as dependency for method `Setup` overrides all previous method setups for a given method
  *  273	Attempting to create a mock thrown a Type Load exception. The message refers to an inaccessible interface.
  *  276	.Net 3.5 no more supported

## 3.0

* Silverlight support! Finally integrated Jason's Silverlight contribution! Issue #73
* Brand-new simplified event raising syntax (#130): `mock.Raise(foo => foo.MyEvent += null, new MyArgs(...));`
* Support for custom event signatures (not compatible with `EventHandler`): `mock.Raise(foo => foo.MyEvent += null, arg1, arg2, arg3);`
* Substantially improved property setter behavior: `mock.VerifySet(foo => foo.Value = "foo");` (also available for `SetupSet`
* Renamed `Expect*` with `Setup*`
* Vastly simplified custom argument matchers: `public int IsOdd() { return Match<int>.Create(v => i % 2 == 0); }`
* Added support for verifying how many times a member was invoked: `mock.Verify(foo => foo.Do(), Times.Never());`
* Added simple sample app named StoreSample
* Moved Stub functionality to the core API (`SetupProperty` and `SetupAllProperties`)
* Fixed sample ASP.NET MVC app to work with latest version
* Allow custom matchers to be created with a substantially simpler API
* Fixed issue #145 which prevented discrimination of setups by generic method argument types
* Fixed issue #141 which prevented ref arguments matching value types (i.e. a Guid)
* Implemented improvement #131: Add support for `It.IsAny` and custom argument matchers for `SetupSet`/`VerifySet`
* Implemented improvement #124 to render better error messages
* Applied patch from David Kirkland for improvement #125 to improve matching of enumerable parameters
* Implemented improvement #122 to provide custom errors for `Verify`
* Implemented improvement #121 to provide `null` as default value for `Nullable<T>`
* Fixed issue #112 which fixes passing a null argument to a mock constructor
* Implemented improvement #111 to better support params arguments
* Fixed bug #105 about improperly overwriting setups for property getter and setter
* Applied patch from Ihar.Bury for issue #99 related to protected expectations 
* Fixed issue #97 on not being able to use `SetupSet`/`VerifySet` if property did not have a getter
* Better integration with Pex (http://research.microsoft.com/en-us/projects/Pex/)
* Various other minor fixes (#134, #135, #137, #138, #140, etc.)

## 2.6

* Implemented Issue #55: We now provide a `mock.DefaultValue` = [`DefaultValue.Empty` | `DefaultValue.Mock`] which will provide the current behavior (default) or mocks for mockeable return types for loose mock invocations without expectations.
* Added support for stubbing properties from moq-contrib: now you can do `mock.Stub(m => m.Value)` and add stub behavior to the property. `mock.StubAll()` is also provided. This integrates with the `DefaultValue` behavior too, so you can stub entire hierarchies :).
* Added support for mocking methods with `out` and `ref` parameters (Issue #50)
* Applied patch contributed by slava for Issue #72: add support to limit numbor of calls on mocked method (we now have `mock.Expect(...).AtMost(5)`)
* Implemented Issue #94: Easier setter verification: Now we support `ExpectSet(m = m.Value, "foo")` and `VerifySet(m = m.Value, 5)` (Thanks ASP.NET MVC Team!)
* Implemented issue #96: Automatically chain mocks when setting expectations. It's now possible to specify expectations for an entire hierarchy of objects just starting from the root mock. THIS IS REALLY COOL!!!
* Fixed Issue #89: `Expects()` does not always return last expectation
* Implemented Issue 91: Expect a method/property to never be called (added `Never()` method to an expectation. Can be used on methods, property getters and setters)
* Fixed Issue 86: `IsAny<T>` should check if the value is actually of type `T`
* Fixed Issue 88: Cannot mock protected internal virtual methods using `Moq.Protected`
* Fixed Issue 90: Removing event handlers from mocked objects
* Updated demo and added one more test for the dynamic addition of interfaces

## 2.5

* Added support for mocking protected members
* Added new way of extending argument matchers which is now very straightforward
* Added support for mocking events
* Added support for firing events from expectations
* Removed usage of MBROs which caused inconsistencies in mocking features
* Added `ExpectGet` and `ExpectSet` to better support properties, and provide better intellisense.
* Added verification with expressions, which better supports Arrange-Act-Assert testing model (can do `Verify(m => m.Do(...)))`
* Added `Throws<TException>`
* Added `mock.CallBase` property to specify whether the virtual members base implementation should be called
* Added support for implementing and setting expectations and verifying additional interfaces in the mock, via the new `mock.As<TInterface>()` method (thanks Fernando Simonazzi!)
* Improved argument type matching for `Is`/`IsAny` (thanks Jeremy.Skinner!)

## 2.0

* Refactored fluent API on mocks. This may cause some existing tests to fail, but the fix is trivial (just reorder the calls to `Callback`, `Returns` and `Verifiable`)
* Added support for retrieving a `Mock<T>` from a `T` instance created by a mock.
* Added support for retrieving the invocation arguments from a `Callback` or `Returns`.
* Implemented `AtMostOnce()` constraint 
* Added support for creating MBROs with protected constructors
* Loose mocks now return default empty arrays and `IEnumerables` instead of `null`s

## 1.5.1

* Refactored `MockFactory` to make it simpler and more explicit to use with regards to verification. Thanks Garry Shutler for the feedback! 

## 1.5

* Added `MockFactory` to allow easy construction of multiple mocks with the same behavior and verification 

## 1.4

* Added support for passing constructor arguments for mocked classes.
* Improved code documentation 

## 1.3

 * Added support for overriding expectations set previously on a Mock. Now adding a second expectation for the same method/property call will override the existing one. This facilitates setting up default expectations in a fixture setup and overriding when necessary in a specific test.
 * Added support for mock verification. Both `Verify` and `VerifyAll` are provided for more flexibility (the former only verifies methods marked `Verifiable`) 

## 1.2

* Added support for `MockBehavior` mock constructor argument to affect the way the mocks expect or throw on calls. 

## 1.1

* Merged branch for dynamic types. Now Moq is based on Castle DynamicProxy2 to support a wider range of mock targets.
* Added ILMerge so that Castle libraries are merged into Moq assembly (no need for external references and avoid conflicts)

## 1.0

* Initial release, initial documentation process in place, etc.<|MERGE_RESOLUTION|>--- conflicted
+++ resolved
@@ -13,17 +13,14 @@
 
 #### Changed
 
-<<<<<<< HEAD
-* Changed `Mock.Of<T>()` implementation to use much faster simple approach (@informatorius, #547)
-=======
 * **Breaking change:** All ReturnsAsync and ThrowsAsync setup methods now consistently return a new Task on each invocation (@snrnats, #595) 
+
+* Speed up Mock.Of<T>() by approx. one order of magnitude (@informatorius, #598)
 
 #### Fixed
 
 *  Usage of ReturnsExtensions.ThrowsAsync() can cause UnobservedTaskException (@snrnats, #595)
 *  ReturnsAsync and ThrowsAsync with delay parameter starts timer at setup (@snrnats, #595)
-
->>>>>>> 800f76c7
 
 ## 4.8.2 (2018-02-23)
 
