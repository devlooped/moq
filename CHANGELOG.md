--- conflicted
+++ resolved
@@ -4,7 +4,6 @@
 
 The format is loosely based on [Keep a Changelog](http://keepachangelog.com/en/1.0.0/).
 
-<<<<<<< HEAD
 ## Unreleased
 
 #### Added
@@ -12,9 +11,9 @@
 * New method overloads for `It.Is`, `It.IsIn`, and `It.IsNotIn` that compare values using a custom `IEqualityComparer<T>` (@weitzhandler, #1064)
 * Implement It.Is, It.IsIn, It.IsNotIn with a comparer overload (#1059)
 * New property `IInvocation.ReturnValue` to query recorded invocations return values (@MaStr11, #921)
-=======
+
+
 ## 4.14.7 (2020-10-14)
->>>>>>> 02f14d5e
 
 #### Changed
 
