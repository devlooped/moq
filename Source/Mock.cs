--- conflicted
+++ resolved
@@ -1,992 +1,975 @@
-﻿//Copyright (c) 2007. Clarius Consulting, Manas Technology Solutions, InSTEDD
-//http://code.google.com/p/moq/
-//All rights reserved.
-
-//Redistribution and use in source and binary forms, 
-//with or without modification, are permitted provided 
-//that the following conditions are met:
-
-//    * Redistributions of source code must retain the 
-//    above copyright notice, this list of conditions and 
-//    the following disclaimer.
-
-//    * Redistributions in binary form must reproduce 
-//    the above copyright notice, this list of conditions 
-//    and the following disclaimer in the documentation 
-//    and/or other materials provided with the distribution.
-
-//    * Neither the name of Clarius Consulting, Manas Technology Solutions or InSTEDD nor the 
-//    names of its contributors may be used to endorse 
-//    or promote products derived from this software 
-//    without specific prior written permission.
-
-//THIS SOFTWARE IS PROVIDED BY THE COPYRIGHT HOLDERS AND 
-//CONTRIBUTORS "AS IS" AND ANY EXPRESS OR IMPLIED WARRANTIES, 
-//INCLUDING, BUT NOT LIMITED TO, THE IMPLIED WARRANTIES OF 
-//MERCHANTABILITY AND FITNESS FOR A PARTICULAR PURPOSE ARE 
-//DISCLAIMED. IN NO EVENT SHALL THE COPYRIGHT OWNER OR 
-//CONTRIBUTORS BE LIABLE FOR ANY DIRECT, INDIRECT, INCIDENTAL, 
-//SPECIAL, EXEMPLARY, OR CONSEQUENTIAL DAMAGES (INCLUDING, 
-//BUT NOT LIMITED TO, PROCUREMENT OF SUBSTITUTE GOODS OR 
-//SERVICES; LOSS OF USE, DATA, OR PROFITS; OR BUSINESS 
-//INTERRUPTION) HOWEVER CAUSED AND ON ANY THEORY OF LIABILITY, 
-//WHETHER IN CONTRACT, STRICT LIABILITY, OR TORT (INCLUDING 
-//NEGLIGENCE OR OTHERWISE) ARISING IN ANY WAY OUT OF THE USE 
-//OF THIS SOFTWARE, EVEN IF ADVISED OF THE POSSIBILITY OF 
-//SUCH DAMAGE.
-
-//[This is the BSD license, see
-// http://www.opensource.org/licenses/bsd-license.php]
-
-using System;
-using System.Collections.Generic;
-using System.Diagnostics.CodeAnalysis;
-using System.Globalization;
-using System.Linq;
-using System.Linq.Expressions;
-using System.Reflection;
-using System.Runtime.CompilerServices;
-using Moq.Properties;
-using Moq.Proxy;
-using Moq.Language;
-
-namespace Moq
-{
-	/// <include file='Mock.xdoc' path='docs/doc[@for="Mock"]/*'/>
-	public abstract partial class Mock : IHideObjectMembers
-	{
-		private bool isInitialized;
-		private bool callBase;
-		private DefaultValue defaultValue = DefaultValue.Empty;
-		private IDefaultValueProvider defaultValueProvider = new EmptyDefaultValueProvider();
-
-		/// <include file='Mock.xdoc' path='docs/doc[@for="Mock.ctor"]/*'/>
-		protected Mock()
-		{
-			this.ImplementedInterfaces = new List<Type>();
-			this.InnerMocks = new Dictionary<MethodInfo, Mock>();
-		}
-
-		/// <include file='Mock.xdoc' path='docs/doc[@for="Mock.Get"]/*'/>
-		public static Mock<T> Get<T>(T mocked) where T : class
-		{
-			var mockedOfT = mocked as IMocked<T>;
-			if (mockedOfT != null)
-			{
-				// This would be the fastest check.
-				return mockedOfT.Mock;
-			}
-
-			var aDelegate = mocked as Delegate;
-			if (aDelegate != null)
-			{
-				var mockedDelegateImpl = aDelegate.Target as IMocked<T>;
-				if (mockedDelegateImpl != null)
-					return mockedDelegateImpl.Mock;
-			}
-
-			var mockedPlain = mocked as IMocked;
-			if (mockedPlain != null)
-			{
-				// We may have received a T of an implemented 
-				// interface in the mock.
-				var mock = mockedPlain.Mock;
-				var imockedType = mocked.GetType().GetInterface("IMocked`1", false);
-				var mockedType = imockedType.GetGenericArguments()[0];
-
-				if (mock.ImplementedInterfaces.Contains(typeof(T)))
-				{
-					return mock.As<T>();
-				}
-
-				// Alternatively, we may have been asked 
-				// for a type that is assignable to the 
-				// one for the mock.
-				// This is not valid as generic types 
-				// do not support covariance on 
-				// the generic parameters.
-				var types = string.Join(
-					", ",
-					new[] { mockedType }
-					// Skip first interface which is always our internal IMocked<T>
-						.Concat(mock.ImplementedInterfaces.Skip(1))
-						.Select(t => t.Name)
-						.ToArray());
-
-				throw new ArgumentException(string.Format(
-					CultureInfo.CurrentCulture,
-					Resources.InvalidMockGetType,
-					typeof(T).Name,
-					types));
-			}
-
-			throw new ArgumentException(Resources.ObjectInstanceNotMock, "mocked");
-		}
-
-		/// <include file='Mock.xdoc' path='docs/doc[@for="Mock.Behavior"]/*'/>
-		public virtual MockBehavior Behavior { get; internal set; }
-
-		/// <include file='Mock.xdoc' path='docs/doc[@for="Mock.CallBase"]/*'/>
-		public virtual bool CallBase
-		{
-			get { return this.callBase; }
-			set { this.callBase = value; }
-		}
-
-		/// <include file='Mock.xdoc' path='docs/doc[@for="Mock.DefaultValue"]/*'/>
-		public virtual DefaultValue DefaultValue
-		{
-			get { return this.defaultValue; }
-			set { this.SetDefaultValue(value); }
-		}
-
-		private void SetDefaultValue(DefaultValue value)
-		{
-			this.defaultValue = value;
-			this.defaultValueProvider = defaultValue == DefaultValue.Mock ?
-				new MockDefaultValueProvider(this) :
-				new EmptyDefaultValueProvider();
-		}
-
-		/// <include file='Mock.xdoc' path='docs/doc[@for="Mock.Object"]/*'/>
-		[SuppressMessage("Microsoft.Naming", "CA1716:IdentifiersShouldNotMatchKeywords", MessageId = "Object", Justification = "Exposes the mocked object instance, so it's appropriate.")]
-		[SuppressMessage("Microsoft.Naming", "CA1721:PropertyNamesShouldNotMatchGetMethods", Justification = "The public Object property is the only one visible to Moq consumers. The protected member is for internal use only.")]
-		public object Object
-		{
-			get { return this.GetObject(); }
-		}
-
-		private object GetObject()
-		{
-			var value = this.OnGetObject();
-			this.isInitialized = true;
-			return value;
-		}
-
-		internal virtual Interceptor Interceptor { get; set; }
-
-		internal virtual Dictionary<MethodInfo, Mock> InnerMocks { get; private set; }
-
-		/// <include file='Mock.xdoc' path='docs/doc[@for="Mock.OnGetObject"]/*'/>
-		[SuppressMessage("Microsoft.Design", "CA1024:UsePropertiesWhereAppropriate", Justification = "This is actually the protected virtual implementation of the property Object.")]
-		protected abstract object OnGetObject();
-
-		/// <summary>
-		/// Retrieves the type of the mocked object, its generic type argument.
-		/// This is used in the auto-mocking of hierarchy access.
-		/// </summary>
-		internal abstract Type MockedType { get; }
-
-		/// <summary>
-		/// If this is a mock of a delegate, this property contains the method
-		/// on the autogenerated interface so that we can convert setup + verify
-		/// expressions on the delegate into expressions on the interface proxy.
-		/// </summary>
-		internal abstract MethodInfo DelegateInterfaceMethod { get; }
-
-		/// <summary>
-		/// Specifies the class that will determine the default 
-		/// value to return when invocations are made that 
-		/// have no setups and need to return a default 
-		/// value (for loose mocks).
-		/// </summary>
-		internal IDefaultValueProvider DefaultValueProvider
-		{
-			get { return this.defaultValueProvider; }
-		}
-
-		/// <summary>
-		/// Exposes the list of extra interfaces implemented by the mock.
-		/// </summary>
-		internal List<Type> ImplementedInterfaces { get; private set; }
-
-		#region Verify
-
-		/// <include file='Mock.xdoc' path='docs/doc[@for="Mock.Verify"]/*'/>
-		[SuppressMessage("Microsoft.Usage", "CA2200:RethrowToPreserveStackDetails", Justification = "We want to explicitly reset the stack trace here.")]
-		public List<IRecordedCall> Verify()
-		{
-			try
-			{
-				this.Interceptor.Verify();
-				foreach (var inner in this.InnerMocks.Values)
-				{
-					inner.Verify();
-				}
-                return this.Interceptor.ActualCalls.Select(x => (IRecordedCall)new RecordedCall(x)).ToList();
-			}
-			catch (Exception ex)
-			{
-				// Rethrow resetting the call-stack so that 
-				// callers see the exception as happening at 
-				// this call site.
-				// TODO: see how to mangle the stacktrace so 
-				// that the mock doesn't even show up there.
-				throw ex;
-			}
-		}
-
-		/// <include file='Mock.xdoc' path='docs/doc[@for="Mock.VerifyAll"]/*'/>		
-		[SuppressMessage("Microsoft.Usage", "CA2200:RethrowToPreserveStackDetails", Justification = "We want to explicitly reset the stack trace here.")]
-		public List<IRecordedCall> VerifyAll()
-		{
-			try
-			{
-				this.Interceptor.VerifyAll();
-				foreach (var inner in this.InnerMocks.Values)
-				{
-					inner.VerifyAll();
-				}
-
-                return this.Interceptor.ActualCalls.Select(x => (IRecordedCall)new RecordedCall(x)).ToList();
-			}
-			catch (Exception ex)
-			{
-				// Rethrow resetting the call-stack so that 
-				// callers see the exception as happening at 
-				// this call site.
-				throw ex;
-			}
-		}
-
-<<<<<<< HEAD
-		internal static List<IRecordedCall> Verify<T>(
-			Mock mock,
-=======
-		internal static void Verify<T>(
-			Mock<T> mock,
->>>>>>> de90fd39
-			Expression<Action<T>> expression,
-			Times times,
-			string failMessage)
-			where T : class
-		{
-			Guard.NotNull(() => times, times);
-
-			var methodCall = expression.GetCallInfo(mock);
-			var method = methodCall.Method;
-			ThrowIfVerifyNonVirtual(expression, method);
-			var args = methodCall.Arguments.ToArray();
-
-			var expected = new MethodCall(mock, null, expression, method, args) { FailMessage = failMessage };
-            return VerifyCalls(GetInterceptor(methodCall.Object, mock), expected, expression, times).Select(x => (IRecordedCall)new RecordedCall(x)).ToList();
-		}
-
-<<<<<<< HEAD
-        internal static List<IRecordedCall> Verify<T, TResult>(
-			Mock mock,
-=======
-		internal static void Verify<T, TResult>(
-			Mock<T> mock,
->>>>>>> de90fd39
-			Expression<Func<T, TResult>> expression,
-			Times times,
-			string failMessage)
-			where T : class
-		{
-			Guard.NotNull(() => times, times);
-
-			if (expression.IsProperty())
-			{
-				return VerifyGet<T, TResult>(mock, expression, times, failMessage);
-			}
-			else
-			{
-				var methodCall = expression.GetCallInfo(mock);
-				var method = methodCall.Method;
-				ThrowIfVerifyNonVirtual(expression, method);
-				var args = methodCall.Arguments.ToArray();
-
-				var expected = new MethodCallReturn<T, TResult>(mock, null, expression, method, args)
-				{
-					FailMessage = failMessage
-				};
-                return VerifyCalls(GetInterceptor(methodCall.Object, mock), expected, expression, times).Select(x => (IRecordedCall)new RecordedCall(x)).ToList();
-			}
-		}
-
-<<<<<<< HEAD
-        internal static List<IRecordedCall> VerifyGet<T, TProperty>(
-			Mock mock,
-=======
-		internal static void VerifyGet<T, TProperty>(
-			Mock<T> mock,
->>>>>>> de90fd39
-			Expression<Func<T, TProperty>> expression,
-			Times times,
-			string failMessage)
-			where T : class
-		{
-			var method = expression.ToPropertyInfo().GetGetMethod(true);
-			ThrowIfVerifyNonVirtual(expression, method);
-
-			var expected = new MethodCallReturn<T, TProperty>(mock, null, expression, method, new Expression[0])
-			{
-				FailMessage = failMessage
-			};
-            return VerifyCalls(GetInterceptor(((MemberExpression)expression.Body).Expression, mock), expected, expression, times).Select(x => (IRecordedCall)new RecordedCall(x)).ToList();
-		}
-
-        internal static List<IRecordedCall> VerifySet<T>(
-			Mock<T> mock,
-			Action<T> setterExpression,
-			Times times,
-			string failMessage)
-			where T : class
-		{
-			Interceptor targetInterceptor = null;
-			Expression expression = null;
-			var expected = SetupSetImpl<T, MethodCall<T>>(mock, setterExpression, (m, expr, method, value) =>
-				{
-					targetInterceptor = m.Interceptor;
-					expression = expr;
-					return new MethodCall<T>(m, null, expr, method, value) { FailMessage = failMessage };
-				});
-
-            return VerifyCalls(targetInterceptor, expected, expression, times).Select(x => (IRecordedCall)new RecordedCall(x)).ToList();
-		}
-
-		private static bool AreSameMethod(Expression left, Expression right)
-		{
-			var leftLambda = left.ToLambda();
-			var rightLambda = right.ToLambda();
-			if (leftLambda != null && rightLambda != null &&
-				leftLambda.Body is MethodCallExpression && rightLambda.Body is MethodCallExpression)
-			{
-				return leftLambda.ToMethodCall().Method == rightLambda.ToMethodCall().Method;
-			}
-
-			return false;
-		}
-
-		private static List<ICallContext> VerifyCalls(
-			Interceptor targetInterceptor,
-			MethodCall expected,
-			Expression expression,
-			Times times)
-		{
-            var ret = targetInterceptor.ActualCalls.Where(ac => expected.Matches(ac)).ToList();
-			var callCount = ret.Count;
-			if (!times.Verify(callCount))
-			{
-				var setups = targetInterceptor.OrderedCalls.Where(oc => AreSameMethod(oc.SetupExpression, expression));
-				ThrowVerifyException(expected, setups, targetInterceptor.ActualCalls, expression, times, callCount);
-			}
-            return ret;
-		}
-
-		private static void ThrowVerifyException(
-			MethodCall expected,
-			IEnumerable<IProxyCall> setups,
-			IEnumerable<ICallContext> actualCalls,
-			Expression expression,
-			Times times,
-			int callCount)
-		{
-			var message = times.GetExceptionMessage(expected.FailMessage, expression.ToStringFixed(), callCount) +
-				Environment.NewLine + FormatSetupsInfo(setups) +
-				Environment.NewLine + FormatInvocations(actualCalls);
-			throw new MockException(MockException.ExceptionReason.VerificationFailed, message);
-		}
-
-		private static string FormatSetupsInfo(IEnumerable<IProxyCall> setups)
-		{
-			var expressionSetups = setups
-				.Select(s => s.SetupExpression.ToStringFixed() + ", " + FormatCallCount(s.CallCount))
-				.ToArray();
-
-			return expressionSetups.Length == 0 ?
-				"No setups configured." :
-				Environment.NewLine + "Configured setups:" + Environment.NewLine + string.Join(Environment.NewLine, expressionSetups);
-		}
-
-		private static string FormatCallCount(int callCount)
-		{
-			if (callCount == 0)
-			{
-				return "Times.Never";
-			}
-
-			if (callCount == 1)
-			{
-				return "Times.Once";
-			}
-
-			return string.Format(CultureInfo.CurrentCulture, "Times.Exactly({0})", callCount);
-		}
-
-		private static string FormatInvocations(IEnumerable<ICallContext> invocations)
-		{
-			var formattedInvocations = invocations
-				.Select(i => i.Format())
-				.ToArray();
-
-			return formattedInvocations.Length == 0 ?
-				"No invocations performed." :
-				Environment.NewLine + "Performed invocations:" + Environment.NewLine + string.Join(Environment.NewLine, formattedInvocations);
-		}
-
-		#endregion
-
-		#region Setup
-
-		internal static MethodCall<T> Setup<T>(Mock<T> mock, Expression<Action<T>> expression, Func<bool> condition)
-			where T : class
-		{
-			return PexProtector.Invoke(() =>
-			{
-				var methodCall = expression.GetCallInfo(mock);
-				var method = methodCall.Method;
-				var args = methodCall.Arguments.ToArray();
-
-				ThrowIfNotMember(expression, method);
-				ThrowIfCantOverride(expression, method);
-				var call = new MethodCall<T>(mock, condition, expression, method, args);
-
-				var targetInterceptor = GetInterceptor(methodCall.Object, mock);
-
-				targetInterceptor.AddCall(call, SetupKind.Other);
-
-				return call;
-			});
-		}
-
-		internal static MethodCallReturn<T, TResult> Setup<T, TResult>(
-			Mock<T> mock,
-			Expression<Func<T, TResult>> expression,
-			Func<bool> condition)
-			where T : class
-		{
-			return PexProtector.Invoke(() =>
-			{
-				if (expression.IsProperty())
-				{
-					return SetupGet(mock, expression, condition);
-				}
-
-				var methodCall = expression.GetCallInfo(mock);
-				var method = methodCall.Method;
-				var args = methodCall.Arguments.ToArray();
-
-				ThrowIfNotMember(expression, method);
-				ThrowIfCantOverride(expression, method);
-				var call = new MethodCallReturn<T, TResult>(mock, condition, expression, method, args);
-
-				var targetInterceptor = GetInterceptor(methodCall.Object, mock);
-
-				targetInterceptor.AddCall(call, SetupKind.Other);
-
-				return call;
-			});
-		}
-
-		internal static MethodCallReturn<T, TProperty> SetupGet<T, TProperty>(
-			Mock<T> mock,
-			Expression<Func<T, TProperty>> expression,
-			Func<bool> condition)
-			where T : class
-		{
-			return PexProtector.Invoke(() =>
-			{
-				if (expression.IsPropertyIndexer())
-				{
-					// Treat indexers as regular method invocations.
-					return Setup<T, TProperty>(mock, expression, condition);
-				}
-
-				var prop = expression.ToPropertyInfo();
-				ThrowIfPropertyNotReadable(prop);
-
-				var propGet = prop.GetGetMethod(true);
-				ThrowIfCantOverride(expression, propGet);
-
-				var call = new MethodCallReturn<T, TProperty>(mock, condition, expression, propGet, new Expression[0]);
-				// Directly casting to MemberExpression is fine as ToPropertyInfo would throw if it wasn't
-				var targetInterceptor = GetInterceptor(((MemberExpression)expression.Body).Expression, mock);
-
-				targetInterceptor.AddCall(call, SetupKind.Other);
-
-				return call;
-			});
-		}
-
-		internal static SetterMethodCall<T, TProperty> SetupSet<T, TProperty>(
-			Mock<T> mock,
-			Action<T> setterExpression,
-			Func<bool> condition)
-			where T : class
-		{
-			return PexProtector.Invoke(() =>
-			{
-				return SetupSetImpl<T, SetterMethodCall<T, TProperty>>(
-					mock,
-					setterExpression,
-					(m, expr, method, value) =>
-					{
-						var call = new SetterMethodCall<T, TProperty>(m, condition, expr, method, value[0]);
-						m.Interceptor.AddCall(call, SetupKind.PropertySet);
-						return call;
-					});
-			});
-		}
-
-		internal static MethodCall<T> SetupSet<T>(Mock<T> mock, Action<T> setterExpression, Func<bool> condition)
-			where T : class
-		{
-			return PexProtector.Invoke(() =>
-			{
-				return SetupSetImpl<T, MethodCall<T>>(
-					mock,
-					setterExpression,
-					(m, expr, method, values) =>
-					{
-						var call = new MethodCall<T>(m, condition, expr, method, values);
-						m.Interceptor.AddCall(call, SetupKind.PropertySet);
-						return call;
-					});
-			});
-		}
-
-		internal static SetterMethodCall<T, TProperty> SetupSet<T, TProperty>(
-			Mock<T> mock,
-			Expression<Func<T, TProperty>> expression)
-			where T : class
-		{
-			var prop = expression.ToPropertyInfo();
-			ThrowIfPropertyNotWritable(prop);
-
-			var propSet = prop.GetSetMethod(true);
-			ThrowIfCantOverride(expression, propSet);
-
-			var call = new SetterMethodCall<T, TProperty>(mock, expression, propSet);
-			var targetInterceptor = GetInterceptor(((MemberExpression)expression.Body).Expression, mock);
-
-			targetInterceptor.AddCall(call, SetupKind.PropertySet);
-
-			return call;
-		}
-
-		private static TCall SetupSetImpl<T, TCall>(
-			Mock<T> mock,
-			Action<T> setterExpression,
-			Func<Mock, Expression, MethodInfo, Expression[], TCall> callFactory)
-			where T : class
-			where TCall : MethodCall
-		{
-			using (var context = new FluentMockContext())
-			{
-				setterExpression(mock.Object);
-
-				var last = context.LastInvocation;
-				if (last == null)
-				{
-					throw new ArgumentException(string.Format(
-						CultureInfo.InvariantCulture,
-						Resources.SetupOnNonOverridableMember,
-						string.Empty));
-				}
-
-				var setter = last.Invocation.Method;
-				if (!setter.IsPropertySetter())
-				{
-					throw new ArgumentException(Resources.SetupNotSetter);
-				}
-
-				// No need to call ThrowIfCantOverride as non-overridable would have thrown above already.
-
-				var x = Expression.Parameter(last.Invocation.Method.DeclaringType,
-					// Get the variable name as used in the actual delegate :)
-					setterExpression.Method.GetParameters()[0].Name);
-
-				var arguments = last.Invocation.Arguments;
-				var parameters = setter.GetParameters();
-				var values = new Expression[arguments.Length];
-
-				if (last.Match == null)
-				{
-					// Length == 1 || Length == 2 (Indexer property)
-					for (int i = 0; i < arguments.Length; i++)
-					{
-						values[i] = GetValueExpression(arguments[i], parameters[i].ParameterType);
-					}
-
-					var lambda = Expression.Lambda(
-						typeof(Action<>).MakeGenericType(x.Type),
-						Expression.Call(x, last.Invocation.Method, values),
-						x);
-
-					return callFactory(last.Mock, lambda, last.Invocation.Method, values);
-				}
-				else
-				{
-					var matchers = new Expression[arguments.Length];
-					var valueIndex = arguments.Length - 1;
-					var propertyType = setter.GetParameters()[valueIndex].ParameterType;
-
-					// If the value matcher is not equal to the property 
-					// type (i.e. prop is int?, but you use It.IsAny<int>())
-					// add a cast.
-					if (last.Match.RenderExpression.Type != propertyType)
-					{
-						values[valueIndex] = Expression.Convert(last.Match.RenderExpression, propertyType);
-					}
-					else
-					{
-						values[valueIndex] = last.Match.RenderExpression;
-					}
-
-					matchers[valueIndex] = new MatchExpression(last.Match);
-
-					if (arguments.Length == 2)
-					{
-						// TODO: what about multi-index setters?
-						// Add the index value for the property indexer
-						values[0] = GetValueExpression(arguments[0], parameters[0].ParameterType);
-						// TODO: No matcher supported now for the index
-						matchers[0] = values[0];
-					}
-
-					var lambda = Expression.Lambda(
-						typeof(Action<>).MakeGenericType(x.Type),
-						Expression.Call(x, last.Invocation.Method, values),
-						x);
-
-					return callFactory(last.Mock, lambda, last.Invocation.Method, matchers);
-				}
-			}
-		}
-
-		private static Expression GetValueExpression(object value, Type type)
-		{
-			if (value != null && value.GetType() == type)
-			{
-				return Expression.Constant(value);
-			}
-
-			// Add a cast if values do not match exactly (i.e. for Nullable<T>)
-			return Expression.Convert(Expression.Constant(value), type);
-		}
-
-		internal static void SetupAllProperties(Mock mock)
-		{
-			PexProtector.Invoke(() =>
-			{
-				var mockType = mock.MockedType;
-				var properties = mockType.GetProperties()
-					.Concat(mockType.GetInterfaces().SelectMany(i => i.GetProperties()))
-					.Where(p =>
-						p.CanRead && p.CanWrite &&
-						p.GetIndexParameters().Length == 0 &&
-						p.CanOverrideGet() && p.CanOverrideSet())
-					.Distinct();
-
-				var method = mock.GetType().GetMethods()
-					.First(m => m.Name == "SetupProperty" && m.GetParameters().Length == 2);
-
-				foreach (var property in properties)
-				{
-					var expression = GetPropertyExpression(mockType, property);
-					var initialValue = mock.DefaultValueProvider.ProvideDefault(property.GetGetMethod());
-
-					var mocked = initialValue as IMocked;
-					if (mocked != null)
-					{
-						SetupAllProperties(mocked.Mock);
-					}
-
-					method.MakeGenericMethod(property.PropertyType)
-						.Invoke(mock, new[] { expression, initialValue });
-				}
-			});
-		}
-
-		private static Expression GetPropertyExpression(Type mockType, PropertyInfo property)
-		{
-			var param = Expression.Parameter(mockType, "m");
-			return Expression.Lambda(Expression.MakeMemberAccess(param, property), param);
-		}
-
-		/// <summary>
-		/// Gets the interceptor target for the given expression and root mock, 
-		/// building the intermediate hierarchy of mock objects if necessary.
-		/// </summary>
-		private static Interceptor GetInterceptor(Expression fluentExpression, Mock mock)
-		{
-			var targetExpression = FluentMockVisitor.Accept(fluentExpression, mock);
-			var targetLambda = Expression.Lambda<Func<Mock>>(Expression.Convert(targetExpression, typeof(Mock)));
-
-			var targetObject = targetLambda.Compile()();
-			return targetObject.Interceptor;
-		}
-
-		[SuppressMessage("Microsoft.Usage", "CA2208:InstantiateArgumentExceptionsCorrectly", Justification = "This is a helper method for the one receiving the expression.")]
-		private static void ThrowIfPropertyNotWritable(PropertyInfo prop)
-		{
-			if (!prop.CanWrite)
-			{
-				throw new ArgumentException(string.Format(
-					CultureInfo.CurrentCulture,
-					Resources.PropertyNotWritable,
-					prop.DeclaringType.Name,
-					prop.Name), "expression");
-			}
-		}
-
-		private static void ThrowIfPropertyNotReadable(PropertyInfo prop)
-		{
-			// If property is not readable, the compiler won't let 
-			// the user to specify it in the lambda :)
-			// This is just reassuring that in case they build the 
-			// expression tree manually?
-			if (!prop.CanRead)
-			{
-				throw new ArgumentException(string.Format(
-					CultureInfo.CurrentCulture,
-					Resources.PropertyNotReadable,
-					prop.DeclaringType.Name,
-					prop.Name));
-			}
-		}
-
-		private static void ThrowIfCantOverride(Expression setup, MethodInfo method)
-		{
-			if (!method.CanOverride())
-			{
-				throw new NotSupportedException(string.Format(
-					CultureInfo.CurrentCulture,
-					Resources.SetupOnNonOverridableMember,
-					setup.ToStringFixed()));
-			}
-		}
-
-		private static void ThrowIfVerifyNonVirtual(Expression verify, MethodInfo method)
-		{
-			if (!method.CanOverride())
-			{
-				throw new NotSupportedException(string.Format(
-					CultureInfo.CurrentCulture,
-					Resources.VerifyOnNonVirtualMember,
-					verify.ToStringFixed()));
-			}
-		}
-
-		private static void ThrowIfNotMember(Expression setup, MethodInfo method)
-		{
-			if (method.IsStatic)
-			{
-				throw new NotSupportedException(string.Format(
-					CultureInfo.CurrentCulture,
-					Resources.SetupOnNonMemberMethod,
-					setup.ToStringFixed()));
-			}
-		}
-
-		private static void ThrowIfCantOverride<T>(MethodBase setter) where T : class
-		{
-			if (!setter.CanOverride())
-			{
-				throw new NotSupportedException(string.Format(
-					CultureInfo.CurrentCulture,
-					Resources.SetupOnNonOverridableMember,
-					typeof(T).Name + "." + setter.Name.Substring(4)));
-			}
-		}
-
-		private class FluentMockVisitor : ExpressionVisitor
-		{
-			static readonly MethodInfo FluentMockGenericMethod = ((Func<Mock<string>, Expression<Func<string, string>>, Mock<string>>)
-				QueryableMockExtensions.FluentMock<string, string>).Method.GetGenericMethodDefinition();
-			static readonly MethodInfo MockGetGenericMethod = ((Func<string, Mock<string>>)Moq.Mock.Get<string>)
-				.Method.GetGenericMethodDefinition();
-
-			Expression expression;
-			Mock mock;
-
-			public FluentMockVisitor(Expression expression, Mock mock)
-			{
-				this.expression = expression;
-				this.mock = mock;
-			}
-
-			public static Expression Accept(Expression expression, Mock mock)
-			{
-				return new FluentMockVisitor(expression, mock).Accept();
-			}
-
-			public Expression Accept()
-			{
-				return Visit(expression);
-			}
-
-			protected override Expression VisitParameter(ParameterExpression p)
-			{
-				// the actual first object being used in a fluent expression, 
-				// which will be against the actual mock rather than 
-				// the parameter.
-				return Expression.Constant(mock);
-			}
-
-			protected override Expression VisitMethodCall(MethodCallExpression node)
-			{
-				if (node == null)
-				{
-					return null;
-				}
-
-				var lambdaParam = Expression.Parameter(node.Object.Type, "mock");
-				Expression lambdaBody = Expression.Call(lambdaParam, node.Method, node.Arguments);
-				var targetMethod = GetTargetMethod(node.Object.Type, node.Method.ReturnType);
-
-				return TranslateFluent(
-					node.Object.Type,
-					node.Method.ReturnType,
-					targetMethod,
-					this.Visit(node.Object),
-					lambdaParam,
-					lambdaBody);
-			}
-
-			protected override Expression VisitMember(MemberExpression node)
-			{
-				if (node == null)
-				{
-					return null;
-				}
-
-				// Translate differently member accesses over transparent
-				// compiler-generated types as they are typically the 
-				// anonymous types generated to build up the query expressions.
-				if (node.Expression.NodeType == ExpressionType.Parameter &&
-					node.Expression.Type.GetCustomAttribute<CompilerGeneratedAttribute>(false) != null)
-				{
-					var memberType = node.Member is FieldInfo ?
-						((FieldInfo)node.Member).FieldType :
-						((PropertyInfo)node.Member).PropertyType;
-
-					// Generate a Mock.Get over the entire member access rather.
-					// <anonymous_type>.foo => Mock.Get(<anonymous_type>.foo)
-					return Expression.Call(null,
-						MockGetGenericMethod.MakeGenericMethod(memberType), node);
-				}
-
-				// If member is not mock-able, actually, including being a sealed class, etc.?
-				if (node.Member is FieldInfo)
-					throw new NotSupportedException();
-
-				var lambdaParam = Expression.Parameter(node.Expression.Type, "mock");
-				Expression lambdaBody = Expression.MakeMemberAccess(lambdaParam, node.Member);
-				var targetMethod = GetTargetMethod(node.Expression.Type, ((PropertyInfo)node.Member).PropertyType);
-
-				return TranslateFluent(node.Expression.Type, ((PropertyInfo)node.Member).PropertyType, targetMethod, Visit(node.Expression), lambdaParam, lambdaBody);
-			}
-
-			private static Expression TranslateFluent(
-				Type objectType,
-				Type returnType,
-				MethodInfo targetMethod,
-				Expression instance,
-				ParameterExpression lambdaParam,
-				Expression lambdaBody)
-			{
-				var funcType = typeof(Func<,>).MakeGenericType(objectType, returnType);
-
-				// This is the fluent extension method one, so pass the instance as one more arg.
-				return Expression.Call(
-					targetMethod,
-					instance,
-					Expression.Lambda(
-						funcType,
-						lambdaBody,
-						lambdaParam
-					)
-				);
-			}
-
-			private static MethodInfo GetTargetMethod(Type objectType, Type returnType)
-			{
-				returnType.ThrowIfNotMockeable();
-				return FluentMockGenericMethod.MakeGenericMethod(objectType, returnType);
-			}
-		}
-
-		#endregion
-
-		#region Raise
-
-		/// <summary>
-		/// Raises the associated event with the given 
-		/// event argument data.
-		/// </summary>
-		internal void DoRaise(EventInfo ev, EventArgs args)
-		{
-			if (ev == null)
-			{
-				throw new InvalidOperationException(Resources.RaisedUnassociatedEvent);
-			}
-
-			foreach (var del in this.Interceptor.GetInvocationList(ev).ToArray())
-			{
-				del.InvokePreserveStack(this.Object, args);
-			}
-		}
-
-		/// <summary>
-		/// Raises the associated event with the given 
-		/// event argument data.
-		/// </summary>
-		internal void DoRaise(EventInfo ev, params object[] args)
-		{
-			if (ev == null)
-			{
-				throw new InvalidOperationException(Resources.RaisedUnassociatedEvent);
-			}
-
-			foreach (var del in this.Interceptor.GetInvocationList(ev).ToArray())
-			{
-				// Non EventHandler-compatible delegates get the straight 
-				// arguments, not the typical "sender, args" arguments.
-				del.InvokePreserveStack(args);
-			}
-		}
-
-		#endregion
-
-		#region As<TInterface>
-
-		/// <include file='Mock.xdoc' path='docs/doc[@for="Mock.As{TInterface}"]/*'/>
-		[SuppressMessage("Microsoft.Naming", "CA1716:IdentifiersShouldNotMatchKeywords", MessageId = "As", Justification = "We want the method called exactly as the keyword because that's what it does, it adds an implemented interface so that you can cast it later.")]
-		public virtual Mock<TInterface> As<TInterface>()
-			where TInterface : class
-		{
-			if (this.isInitialized && !this.ImplementedInterfaces.Contains(typeof(TInterface)))
-			{
-				throw new InvalidOperationException(Resources.AlreadyInitialized);
-			}
-
-			if (!typeof(TInterface).IsInterface)
-			{
-				throw new ArgumentException(Resources.AsMustBeInterface);
-			}
-
-			if (!this.ImplementedInterfaces.Contains(typeof(TInterface)))
-			{
-				this.ImplementedInterfaces.Add(typeof(TInterface));
-			}
-
-			return new AsInterface<TInterface>(this);
-		}
-
-		#endregion
-
-		#region Default Values
-
-		/// <include file='Mock.Generic.xdoc' path='docs/doc[@for="Mock.SetReturnDefault{TReturn}"]/*'/>
-		public void SetReturnsDefault<TReturn>(TReturn value)
-		{
-			this.DefaultValueProvider.DefineDefault(value);
-		}
-
-		#endregion
-
-	}
+﻿//Copyright (c) 2007. Clarius Consulting, Manas Technology Solutions, InSTEDD
+//http://code.google.com/p/moq/
+//All rights reserved.
+
+//Redistribution and use in source and binary forms, 
+//with or without modification, are permitted provided 
+//that the following conditions are met:
+
+//    * Redistributions of source code must retain the 
+//    above copyright notice, this list of conditions and 
+//    the following disclaimer.
+
+//    * Redistributions in binary form must reproduce 
+//    the above copyright notice, this list of conditions 
+//    and the following disclaimer in the documentation 
+//    and/or other materials provided with the distribution.
+
+//    * Neither the name of Clarius Consulting, Manas Technology Solutions or InSTEDD nor the 
+//    names of its contributors may be used to endorse 
+//    or promote products derived from this software 
+//    without specific prior written permission.
+
+//THIS SOFTWARE IS PROVIDED BY THE COPYRIGHT HOLDERS AND 
+//CONTRIBUTORS "AS IS" AND ANY EXPRESS OR IMPLIED WARRANTIES, 
+//INCLUDING, BUT NOT LIMITED TO, THE IMPLIED WARRANTIES OF 
+//MERCHANTABILITY AND FITNESS FOR A PARTICULAR PURPOSE ARE 
+//DISCLAIMED. IN NO EVENT SHALL THE COPYRIGHT OWNER OR 
+//CONTRIBUTORS BE LIABLE FOR ANY DIRECT, INDIRECT, INCIDENTAL, 
+//SPECIAL, EXEMPLARY, OR CONSEQUENTIAL DAMAGES (INCLUDING, 
+//BUT NOT LIMITED TO, PROCUREMENT OF SUBSTITUTE GOODS OR 
+//SERVICES; LOSS OF USE, DATA, OR PROFITS; OR BUSINESS 
+//INTERRUPTION) HOWEVER CAUSED AND ON ANY THEORY OF LIABILITY, 
+//WHETHER IN CONTRACT, STRICT LIABILITY, OR TORT (INCLUDING 
+//NEGLIGENCE OR OTHERWISE) ARISING IN ANY WAY OUT OF THE USE 
+//OF THIS SOFTWARE, EVEN IF ADVISED OF THE POSSIBILITY OF 
+//SUCH DAMAGE.
+
+//[This is the BSD license, see
+// http://www.opensource.org/licenses/bsd-license.php]
+
+using System;
+using System.Collections.Generic;
+using System.Diagnostics.CodeAnalysis;
+using System.Globalization;
+using System.Linq;
+using System.Linq.Expressions;
+using System.Reflection;
+using System.Runtime.CompilerServices;
+using Moq.Properties;
+using Moq.Proxy;
+
+namespace Moq
+{
+	/// <include file='Mock.xdoc' path='docs/doc[@for="Mock"]/*'/>
+	public abstract partial class Mock : IHideObjectMembers
+	{
+		private bool isInitialized;
+		private bool callBase;
+		private DefaultValue defaultValue = DefaultValue.Empty;
+		private IDefaultValueProvider defaultValueProvider = new EmptyDefaultValueProvider();
+
+		/// <include file='Mock.xdoc' path='docs/doc[@for="Mock.ctor"]/*'/>
+		protected Mock()
+		{
+			this.ImplementedInterfaces = new List<Type>();
+			this.InnerMocks = new Dictionary<MethodInfo, Mock>();
+		}
+
+		/// <include file='Mock.xdoc' path='docs/doc[@for="Mock.Get"]/*'/>
+		public static Mock<T> Get<T>(T mocked) where T : class
+		{
+			var mockedOfT = mocked as IMocked<T>;
+			if (mockedOfT != null)
+			{
+				// This would be the fastest check.
+				return mockedOfT.Mock;
+			}
+
+			var aDelegate = mocked as Delegate;
+			if (aDelegate != null)
+			{
+				var mockedDelegateImpl = aDelegate.Target as IMocked<T>;
+				if (mockedDelegateImpl != null)
+					return mockedDelegateImpl.Mock;
+			}
+
+			var mockedPlain = mocked as IMocked;
+			if (mockedPlain != null)
+			{
+				// We may have received a T of an implemented 
+				// interface in the mock.
+				var mock = mockedPlain.Mock;
+				var imockedType = mocked.GetType().GetInterface("IMocked`1", false);
+				var mockedType = imockedType.GetGenericArguments()[0];
+
+				if (mock.ImplementedInterfaces.Contains(typeof(T)))
+				{
+					return mock.As<T>();
+				}
+
+				// Alternatively, we may have been asked 
+				// for a type that is assignable to the 
+				// one for the mock.
+				// This is not valid as generic types 
+				// do not support covariance on 
+				// the generic parameters.
+				var types = string.Join(
+					", ",
+					new[] { mockedType }
+					// Skip first interface which is always our internal IMocked<T>
+						.Concat(mock.ImplementedInterfaces.Skip(1))
+						.Select(t => t.Name)
+						.ToArray());
+
+				throw new ArgumentException(string.Format(
+					CultureInfo.CurrentCulture,
+					Resources.InvalidMockGetType,
+					typeof(T).Name,
+					types));
+			}
+
+			throw new ArgumentException(Resources.ObjectInstanceNotMock, "mocked");
+		}
+
+		/// <include file='Mock.xdoc' path='docs/doc[@for="Mock.Behavior"]/*'/>
+		public virtual MockBehavior Behavior { get; internal set; }
+
+		/// <include file='Mock.xdoc' path='docs/doc[@for="Mock.CallBase"]/*'/>
+		public virtual bool CallBase
+		{
+			get { return this.callBase; }
+			set { this.callBase = value; }
+		}
+
+		/// <include file='Mock.xdoc' path='docs/doc[@for="Mock.DefaultValue"]/*'/>
+		public virtual DefaultValue DefaultValue
+		{
+			get { return this.defaultValue; }
+			set { this.SetDefaultValue(value); }
+		}
+
+		private void SetDefaultValue(DefaultValue value)
+		{
+			this.defaultValue = value;
+			this.defaultValueProvider = defaultValue == DefaultValue.Mock ?
+				new MockDefaultValueProvider(this) :
+				new EmptyDefaultValueProvider();
+		}
+
+		/// <include file='Mock.xdoc' path='docs/doc[@for="Mock.Object"]/*'/>
+		[SuppressMessage("Microsoft.Naming", "CA1716:IdentifiersShouldNotMatchKeywords", MessageId = "Object", Justification = "Exposes the mocked object instance, so it's appropriate.")]
+		[SuppressMessage("Microsoft.Naming", "CA1721:PropertyNamesShouldNotMatchGetMethods", Justification = "The public Object property is the only one visible to Moq consumers. The protected member is for internal use only.")]
+		public object Object
+		{
+			get { return this.GetObject(); }
+		}
+
+		private object GetObject()
+		{
+			var value = this.OnGetObject();
+			this.isInitialized = true;
+			return value;
+		}
+
+		internal virtual Interceptor Interceptor { get; set; }
+
+		internal virtual Dictionary<MethodInfo, Mock> InnerMocks { get; private set; }
+
+		/// <include file='Mock.xdoc' path='docs/doc[@for="Mock.OnGetObject"]/*'/>
+		[SuppressMessage("Microsoft.Design", "CA1024:UsePropertiesWhereAppropriate", Justification = "This is actually the protected virtual implementation of the property Object.")]
+		protected abstract object OnGetObject();
+
+		/// <summary>
+		/// Retrieves the type of the mocked object, its generic type argument.
+		/// This is used in the auto-mocking of hierarchy access.
+		/// </summary>
+		internal abstract Type MockedType { get; }
+
+		/// <summary>
+		/// If this is a mock of a delegate, this property contains the method
+		/// on the autogenerated interface so that we can convert setup + verify
+		/// expressions on the delegate into expressions on the interface proxy.
+		/// </summary>
+		internal abstract MethodInfo DelegateInterfaceMethod { get; }
+
+		/// <summary>
+		/// Specifies the class that will determine the default 
+		/// value to return when invocations are made that 
+		/// have no setups and need to return a default 
+		/// value (for loose mocks).
+		/// </summary>
+		internal IDefaultValueProvider DefaultValueProvider
+		{
+			get { return this.defaultValueProvider; }
+		}
+
+		/// <summary>
+		/// Exposes the list of extra interfaces implemented by the mock.
+		/// </summary>
+		internal List<Type> ImplementedInterfaces { get; private set; }
+
+		#region Verify
+
+		/// <include file='Mock.xdoc' path='docs/doc[@for="Mock.Verify"]/*'/>
+		[SuppressMessage("Microsoft.Usage", "CA2200:RethrowToPreserveStackDetails", Justification = "We want to explicitly reset the stack trace here.")]
+		public List<IRecordedCall> Verify()
+		{
+			try
+			{
+				this.Interceptor.Verify();
+				foreach (var inner in this.InnerMocks.Values)
+				{
+					inner.Verify();
+				}
+                return this.Interceptor.ActualCalls.Select(x => (IRecordedCall)new RecordedCall(x)).ToList();
+			}
+			catch (Exception ex)
+			{
+				// Rethrow resetting the call-stack so that 
+				// callers see the exception as happening at 
+				// this call site.
+				// TODO: see how to mangle the stacktrace so 
+				// that the mock doesn't even show up there.
+				throw ex;
+			}
+		}
+
+		/// <include file='Mock.xdoc' path='docs/doc[@for="Mock.VerifyAll"]/*'/>		
+		[SuppressMessage("Microsoft.Usage", "CA2200:RethrowToPreserveStackDetails", Justification = "We want to explicitly reset the stack trace here.")]
+		public List<IRecordedCall> VerifyAll()
+		{
+			try
+			{
+				this.Interceptor.VerifyAll();
+				foreach (var inner in this.InnerMocks.Values)
+				{
+					inner.VerifyAll();
+				}
+                return this.Interceptor.ActualCalls.Select(x => (IRecordedCall)new RecordedCall(x)).ToList();
+			}
+			catch (Exception ex)
+			{
+				// Rethrow resetting the call-stack so that 
+				// callers see the exception as happening at 
+				// this call site.
+				throw ex;
+			}
+		}
+
+		internal static List<IRecordedCall> Verify<T>(
+			Mock<T> mock,
+			Expression<Action<T>> expression,
+			Times times,
+			string failMessage)
+			where T : class
+		{
+			Guard.NotNull(() => times, times);
+
+			var methodCall = expression.GetCallInfo(mock);
+			var method = methodCall.Method;
+			ThrowIfVerifyNonVirtual(expression, method);
+			var args = methodCall.Arguments.ToArray();
+
+			var expected = new MethodCall(mock, null, expression, method, args) { FailMessage = failMessage };
+            return VerifyCalls(GetInterceptor(methodCall.Object, mock), expected, expression, times).Select(x => (IRecordedCall)new RecordedCall(x)).ToList();
+		}
+
+        internal static List<IRecordedCall> Verify<T, TResult>(
+			Mock<T> mock,
+			Expression<Func<T, TResult>> expression,
+			Times times,
+			string failMessage)
+			where T : class
+		{
+			Guard.NotNull(() => times, times);
+
+			if (expression.IsProperty())
+			{
+				return VerifyGet<T, TResult>(mock, expression, times, failMessage);
+			}
+			else
+			{
+				var methodCall = expression.GetCallInfo(mock);
+				var method = methodCall.Method;
+				ThrowIfVerifyNonVirtual(expression, method);
+				var args = methodCall.Arguments.ToArray();
+
+				var expected = new MethodCallReturn<T, TResult>(mock, null, expression, method, args)
+				{
+					FailMessage = failMessage
+				};
+                return VerifyCalls(GetInterceptor(methodCall.Object, mock), expected, expression, times).Select(x => (IRecordedCall)new RecordedCall(x)).ToList();
+			}
+		}
+
+        internal static List<IRecordedCall> VerifyGet<T, TProperty>(
+			Mock<T> mock,
+			Expression<Func<T, TProperty>> expression,
+			Times times,
+			string failMessage)
+			where T : class
+		{
+			var method = expression.ToPropertyInfo().GetGetMethod(true);
+			ThrowIfVerifyNonVirtual(expression, method);
+
+			var expected = new MethodCallReturn<T, TProperty>(mock, null, expression, method, new Expression[0])
+			{
+				FailMessage = failMessage
+			};
+            return VerifyCalls(GetInterceptor(((MemberExpression)expression.Body).Expression, mock), expected, expression, times).Select(x => (IRecordedCall)new RecordedCall(x)).ToList();
+		}
+
+        internal static List<IRecordedCall> VerifySet<T>(
+			Mock<T> mock,
+			Action<T> setterExpression,
+			Times times,
+			string failMessage)
+			where T : class
+		{
+			Interceptor targetInterceptor = null;
+			Expression expression = null;
+			var expected = SetupSetImpl<T, MethodCall<T>>(mock, setterExpression, (m, expr, method, value) =>
+				{
+					targetInterceptor = m.Interceptor;
+					expression = expr;
+					return new MethodCall<T>(m, null, expr, method, value) { FailMessage = failMessage };
+				});
+
+            return VerifyCalls(targetInterceptor, expected, expression, times).Select(x => (IRecordedCall)new RecordedCall(x)).ToList();
+		}
+
+		private static bool AreSameMethod(Expression left, Expression right)
+		{
+			var leftLambda = left.ToLambda();
+			var rightLambda = right.ToLambda();
+			if (leftLambda != null && rightLambda != null &&
+				leftLambda.Body is MethodCallExpression && rightLambda.Body is MethodCallExpression)
+			{
+				return leftLambda.ToMethodCall().Method == rightLambda.ToMethodCall().Method;
+			}
+
+			return false;
+		}
+
+		private static List<ICallContext> VerifyCalls(
+			Interceptor targetInterceptor,
+			MethodCall expected,
+			Expression expression,
+			Times times)
+		{
+            var ret = targetInterceptor.ActualCalls.Where(ac => expected.Matches(ac)).ToList();
+			var callCount = ret.Count;
+			if (!times.Verify(callCount))
+			{
+				var setups = targetInterceptor.OrderedCalls.Where(oc => AreSameMethod(oc.SetupExpression, expression));
+				ThrowVerifyException(expected, setups, targetInterceptor.ActualCalls, expression, times, callCount);
+			}
+            return ret;
+		}
+
+		private static void ThrowVerifyException(
+			MethodCall expected,
+			IEnumerable<IProxyCall> setups,
+			IEnumerable<ICallContext> actualCalls,
+			Expression expression,
+			Times times,
+			int callCount)
+		{
+			var message = times.GetExceptionMessage(expected.FailMessage, expression.ToStringFixed(), callCount) +
+				Environment.NewLine + FormatSetupsInfo(setups) +
+				Environment.NewLine + FormatInvocations(actualCalls);
+			throw new MockException(MockException.ExceptionReason.VerificationFailed, message);
+		}
+
+		private static string FormatSetupsInfo(IEnumerable<IProxyCall> setups)
+		{
+			var expressionSetups = setups
+				.Select(s => s.SetupExpression.ToStringFixed() + ", " + FormatCallCount(s.CallCount))
+				.ToArray();
+
+			return expressionSetups.Length == 0 ?
+				"No setups configured." :
+				Environment.NewLine + "Configured setups:" + Environment.NewLine + string.Join(Environment.NewLine, expressionSetups);
+		}
+
+		private static string FormatCallCount(int callCount)
+		{
+			if (callCount == 0)
+			{
+				return "Times.Never";
+			}
+
+			if (callCount == 1)
+			{
+				return "Times.Once";
+			}
+
+			return string.Format(CultureInfo.CurrentCulture, "Times.Exactly({0})", callCount);
+		}
+
+		private static string FormatInvocations(IEnumerable<ICallContext> invocations)
+		{
+			var formattedInvocations = invocations
+				.Select(i => i.Format())
+				.ToArray();
+
+			return formattedInvocations.Length == 0 ?
+				"No invocations performed." :
+				Environment.NewLine + "Performed invocations:" + Environment.NewLine + string.Join(Environment.NewLine, formattedInvocations);
+		}
+
+		#endregion
+
+		#region Setup
+
+		internal static MethodCall<T> Setup<T>(Mock<T> mock, Expression<Action<T>> expression, Func<bool> condition)
+			where T : class
+		{
+			return PexProtector.Invoke(() =>
+			{
+				var methodCall = expression.GetCallInfo(mock);
+				var method = methodCall.Method;
+				var args = methodCall.Arguments.ToArray();
+
+				ThrowIfNotMember(expression, method);
+				ThrowIfCantOverride(expression, method);
+				var call = new MethodCall<T>(mock, condition, expression, method, args);
+
+				var targetInterceptor = GetInterceptor(methodCall.Object, mock);
+
+				targetInterceptor.AddCall(call, SetupKind.Other);
+
+				return call;
+			});
+		}
+
+		internal static MethodCallReturn<T, TResult> Setup<T, TResult>(
+			Mock<T> mock,
+			Expression<Func<T, TResult>> expression,
+			Func<bool> condition)
+			where T : class
+		{
+			return PexProtector.Invoke(() =>
+			{
+				if (expression.IsProperty())
+				{
+					return SetupGet(mock, expression, condition);
+				}
+
+				var methodCall = expression.GetCallInfo(mock);
+				var method = methodCall.Method;
+				var args = methodCall.Arguments.ToArray();
+
+				ThrowIfNotMember(expression, method);
+				ThrowIfCantOverride(expression, method);
+				var call = new MethodCallReturn<T, TResult>(mock, condition, expression, method, args);
+
+				var targetInterceptor = GetInterceptor(methodCall.Object, mock);
+
+				targetInterceptor.AddCall(call, SetupKind.Other);
+
+				return call;
+			});
+		}
+
+		internal static MethodCallReturn<T, TProperty> SetupGet<T, TProperty>(
+			Mock<T> mock,
+			Expression<Func<T, TProperty>> expression,
+			Func<bool> condition)
+			where T : class
+		{
+			return PexProtector.Invoke(() =>
+			{
+				if (expression.IsPropertyIndexer())
+				{
+					// Treat indexers as regular method invocations.
+					return Setup<T, TProperty>(mock, expression, condition);
+				}
+
+				var prop = expression.ToPropertyInfo();
+				ThrowIfPropertyNotReadable(prop);
+
+				var propGet = prop.GetGetMethod(true);
+				ThrowIfCantOverride(expression, propGet);
+
+				var call = new MethodCallReturn<T, TProperty>(mock, condition, expression, propGet, new Expression[0]);
+				// Directly casting to MemberExpression is fine as ToPropertyInfo would throw if it wasn't
+				var targetInterceptor = GetInterceptor(((MemberExpression)expression.Body).Expression, mock);
+
+				targetInterceptor.AddCall(call, SetupKind.Other);
+
+				return call;
+			});
+		}
+
+		internal static SetterMethodCall<T, TProperty> SetupSet<T, TProperty>(
+			Mock<T> mock,
+			Action<T> setterExpression,
+			Func<bool> condition)
+			where T : class
+		{
+			return PexProtector.Invoke(() =>
+			{
+				return SetupSetImpl<T, SetterMethodCall<T, TProperty>>(
+					mock,
+					setterExpression,
+					(m, expr, method, value) =>
+					{
+						var call = new SetterMethodCall<T, TProperty>(m, condition, expr, method, value[0]);
+						m.Interceptor.AddCall(call, SetupKind.PropertySet);
+						return call;
+					});
+			});
+		}
+
+		internal static MethodCall<T> SetupSet<T>(Mock<T> mock, Action<T> setterExpression, Func<bool> condition)
+			where T : class
+		{
+			return PexProtector.Invoke(() =>
+			{
+				return SetupSetImpl<T, MethodCall<T>>(
+					mock,
+					setterExpression,
+					(m, expr, method, values) =>
+					{
+						var call = new MethodCall<T>(m, condition, expr, method, values);
+						m.Interceptor.AddCall(call, SetupKind.PropertySet);
+						return call;
+					});
+			});
+		}
+
+		internal static SetterMethodCall<T, TProperty> SetupSet<T, TProperty>(
+			Mock<T> mock,
+			Expression<Func<T, TProperty>> expression)
+			where T : class
+		{
+			var prop = expression.ToPropertyInfo();
+			ThrowIfPropertyNotWritable(prop);
+
+			var propSet = prop.GetSetMethod(true);
+			ThrowIfCantOverride(expression, propSet);
+
+			var call = new SetterMethodCall<T, TProperty>(mock, expression, propSet);
+			var targetInterceptor = GetInterceptor(((MemberExpression)expression.Body).Expression, mock);
+
+			targetInterceptor.AddCall(call, SetupKind.PropertySet);
+
+			return call;
+		}
+
+		private static TCall SetupSetImpl<T, TCall>(
+			Mock<T> mock,
+			Action<T> setterExpression,
+			Func<Mock, Expression, MethodInfo, Expression[], TCall> callFactory)
+			where T : class
+			where TCall : MethodCall
+		{
+			using (var context = new FluentMockContext())
+			{
+				setterExpression(mock.Object);
+
+				var last = context.LastInvocation;
+				if (last == null)
+				{
+					throw new ArgumentException(string.Format(
+						CultureInfo.InvariantCulture,
+						Resources.SetupOnNonOverridableMember,
+						string.Empty));
+				}
+
+				var setter = last.Invocation.Method;
+				if (!setter.IsPropertySetter())
+				{
+					throw new ArgumentException(Resources.SetupNotSetter);
+				}
+
+				// No need to call ThrowIfCantOverride as non-overridable would have thrown above already.
+
+				var x = Expression.Parameter(last.Invocation.Method.DeclaringType,
+					// Get the variable name as used in the actual delegate :)
+					setterExpression.Method.GetParameters()[0].Name);
+
+				var arguments = last.Invocation.Arguments;
+				var parameters = setter.GetParameters();
+				var values = new Expression[arguments.Length];
+
+				if (last.Match == null)
+				{
+					// Length == 1 || Length == 2 (Indexer property)
+					for (int i = 0; i < arguments.Length; i++)
+					{
+						values[i] = GetValueExpression(arguments[i], parameters[i].ParameterType);
+					}
+
+					var lambda = Expression.Lambda(
+						typeof(Action<>).MakeGenericType(x.Type),
+						Expression.Call(x, last.Invocation.Method, values),
+						x);
+
+					return callFactory(last.Mock, lambda, last.Invocation.Method, values);
+				}
+				else
+				{
+					var matchers = new Expression[arguments.Length];
+					var valueIndex = arguments.Length - 1;
+					var propertyType = setter.GetParameters()[valueIndex].ParameterType;
+
+					// If the value matcher is not equal to the property 
+					// type (i.e. prop is int?, but you use It.IsAny<int>())
+					// add a cast.
+					if (last.Match.RenderExpression.Type != propertyType)
+					{
+						values[valueIndex] = Expression.Convert(last.Match.RenderExpression, propertyType);
+					}
+					else
+					{
+						values[valueIndex] = last.Match.RenderExpression;
+					}
+
+					matchers[valueIndex] = new MatchExpression(last.Match);
+
+					if (arguments.Length == 2)
+					{
+						// TODO: what about multi-index setters?
+						// Add the index value for the property indexer
+						values[0] = GetValueExpression(arguments[0], parameters[0].ParameterType);
+						// TODO: No matcher supported now for the index
+						matchers[0] = values[0];
+					}
+
+					var lambda = Expression.Lambda(
+						typeof(Action<>).MakeGenericType(x.Type),
+						Expression.Call(x, last.Invocation.Method, values),
+						x);
+
+					return callFactory(last.Mock, lambda, last.Invocation.Method, matchers);
+				}
+			}
+		}
+
+		private static Expression GetValueExpression(object value, Type type)
+		{
+			if (value != null && value.GetType() == type)
+			{
+				return Expression.Constant(value);
+			}
+
+			// Add a cast if values do not match exactly (i.e. for Nullable<T>)
+			return Expression.Convert(Expression.Constant(value), type);
+		}
+
+		internal static void SetupAllProperties(Mock mock)
+		{
+			PexProtector.Invoke(() =>
+			{
+				var mockType = mock.MockedType;
+				var properties = mockType.GetProperties()
+					.Concat(mockType.GetInterfaces().SelectMany(i => i.GetProperties()))
+					.Where(p =>
+						p.CanRead && p.CanWrite &&
+						p.GetIndexParameters().Length == 0 &&
+						p.CanOverrideGet() && p.CanOverrideSet())
+					.Distinct();
+
+				var method = mock.GetType().GetMethods()
+					.First(m => m.Name == "SetupProperty" && m.GetParameters().Length == 2);
+
+				foreach (var property in properties)
+				{
+					var expression = GetPropertyExpression(mockType, property);
+					var initialValue = mock.DefaultValueProvider.ProvideDefault(property.GetGetMethod());
+
+					var mocked = initialValue as IMocked;
+					if (mocked != null)
+					{
+						SetupAllProperties(mocked.Mock);
+					}
+
+					method.MakeGenericMethod(property.PropertyType)
+						.Invoke(mock, new[] { expression, initialValue });
+				}
+			});
+		}
+
+		private static Expression GetPropertyExpression(Type mockType, PropertyInfo property)
+		{
+			var param = Expression.Parameter(mockType, "m");
+			return Expression.Lambda(Expression.MakeMemberAccess(param, property), param);
+		}
+
+		/// <summary>
+		/// Gets the interceptor target for the given expression and root mock, 
+		/// building the intermediate hierarchy of mock objects if necessary.
+		/// </summary>
+		private static Interceptor GetInterceptor(Expression fluentExpression, Mock mock)
+		{
+			var targetExpression = FluentMockVisitor.Accept(fluentExpression, mock);
+			var targetLambda = Expression.Lambda<Func<Mock>>(Expression.Convert(targetExpression, typeof(Mock)));
+
+			var targetObject = targetLambda.Compile()();
+			return targetObject.Interceptor;
+		}
+
+		[SuppressMessage("Microsoft.Usage", "CA2208:InstantiateArgumentExceptionsCorrectly", Justification = "This is a helper method for the one receiving the expression.")]
+		private static void ThrowIfPropertyNotWritable(PropertyInfo prop)
+		{
+			if (!prop.CanWrite)
+			{
+				throw new ArgumentException(string.Format(
+					CultureInfo.CurrentCulture,
+					Resources.PropertyNotWritable,
+					prop.DeclaringType.Name,
+					prop.Name), "expression");
+			}
+		}
+
+		private static void ThrowIfPropertyNotReadable(PropertyInfo prop)
+		{
+			// If property is not readable, the compiler won't let 
+			// the user to specify it in the lambda :)
+			// This is just reassuring that in case they build the 
+			// expression tree manually?
+			if (!prop.CanRead)
+			{
+				throw new ArgumentException(string.Format(
+					CultureInfo.CurrentCulture,
+					Resources.PropertyNotReadable,
+					prop.DeclaringType.Name,
+					prop.Name));
+			}
+		}
+
+		private static void ThrowIfCantOverride(Expression setup, MethodInfo method)
+		{
+			if (!method.CanOverride())
+			{
+				throw new NotSupportedException(string.Format(
+					CultureInfo.CurrentCulture,
+					Resources.SetupOnNonOverridableMember,
+					setup.ToStringFixed()));
+			}
+		}
+
+		private static void ThrowIfVerifyNonVirtual(Expression verify, MethodInfo method)
+		{
+			if (!method.CanOverride())
+			{
+				throw new NotSupportedException(string.Format(
+					CultureInfo.CurrentCulture,
+					Resources.VerifyOnNonVirtualMember,
+					verify.ToStringFixed()));
+			}
+		}
+
+		private static void ThrowIfNotMember(Expression setup, MethodInfo method)
+		{
+			if (method.IsStatic)
+			{
+				throw new NotSupportedException(string.Format(
+					CultureInfo.CurrentCulture,
+					Resources.SetupOnNonMemberMethod,
+					setup.ToStringFixed()));
+			}
+		}
+
+		private static void ThrowIfCantOverride<T>(MethodBase setter) where T : class
+		{
+			if (!setter.CanOverride())
+			{
+				throw new NotSupportedException(string.Format(
+					CultureInfo.CurrentCulture,
+					Resources.SetupOnNonOverridableMember,
+					typeof(T).Name + "." + setter.Name.Substring(4)));
+			}
+		}
+
+		private class FluentMockVisitor : ExpressionVisitor
+		{
+			static readonly MethodInfo FluentMockGenericMethod = ((Func<Mock<string>, Expression<Func<string, string>>, Mock<string>>)
+				QueryableMockExtensions.FluentMock<string, string>).Method.GetGenericMethodDefinition();
+			static readonly MethodInfo MockGetGenericMethod = ((Func<string, Mock<string>>)Moq.Mock.Get<string>)
+				.Method.GetGenericMethodDefinition();
+
+			Expression expression;
+			Mock mock;
+
+			public FluentMockVisitor(Expression expression, Mock mock)
+			{
+				this.expression = expression;
+				this.mock = mock;
+			}
+
+			public static Expression Accept(Expression expression, Mock mock)
+			{
+				return new FluentMockVisitor(expression, mock).Accept();
+			}
+
+			public Expression Accept()
+			{
+				return Visit(expression);
+			}
+
+			protected override Expression VisitParameter(ParameterExpression p)
+			{
+				// the actual first object being used in a fluent expression, 
+				// which will be against the actual mock rather than 
+				// the parameter.
+				return Expression.Constant(mock);
+			}
+
+			protected override Expression VisitMethodCall(MethodCallExpression node)
+			{
+				if (node == null)
+				{
+					return null;
+				}
+
+				var lambdaParam = Expression.Parameter(node.Object.Type, "mock");
+				Expression lambdaBody = Expression.Call(lambdaParam, node.Method, node.Arguments);
+				var targetMethod = GetTargetMethod(node.Object.Type, node.Method.ReturnType);
+
+				return TranslateFluent(
+					node.Object.Type,
+					node.Method.ReturnType,
+					targetMethod,
+					this.Visit(node.Object),
+					lambdaParam,
+					lambdaBody);
+			}
+
+			protected override Expression VisitMember(MemberExpression node)
+			{
+				if (node == null)
+				{
+					return null;
+				}
+
+				// Translate differently member accesses over transparent
+				// compiler-generated types as they are typically the 
+				// anonymous types generated to build up the query expressions.
+				if (node.Expression.NodeType == ExpressionType.Parameter &&
+					node.Expression.Type.GetCustomAttribute<CompilerGeneratedAttribute>(false) != null)
+				{
+					var memberType = node.Member is FieldInfo ?
+						((FieldInfo)node.Member).FieldType :
+						((PropertyInfo)node.Member).PropertyType;
+
+					// Generate a Mock.Get over the entire member access rather.
+					// <anonymous_type>.foo => Mock.Get(<anonymous_type>.foo)
+					return Expression.Call(null,
+						MockGetGenericMethod.MakeGenericMethod(memberType), node);
+				}
+
+				// If member is not mock-able, actually, including being a sealed class, etc.?
+				if (node.Member is FieldInfo)
+					throw new NotSupportedException();
+
+				var lambdaParam = Expression.Parameter(node.Expression.Type, "mock");
+				Expression lambdaBody = Expression.MakeMemberAccess(lambdaParam, node.Member);
+				var targetMethod = GetTargetMethod(node.Expression.Type, ((PropertyInfo)node.Member).PropertyType);
+
+				return TranslateFluent(node.Expression.Type, ((PropertyInfo)node.Member).PropertyType, targetMethod, Visit(node.Expression), lambdaParam, lambdaBody);
+			}
+
+			private static Expression TranslateFluent(
+				Type objectType,
+				Type returnType,
+				MethodInfo targetMethod,
+				Expression instance,
+				ParameterExpression lambdaParam,
+				Expression lambdaBody)
+			{
+				var funcType = typeof(Func<,>).MakeGenericType(objectType, returnType);
+
+				// This is the fluent extension method one, so pass the instance as one more arg.
+				return Expression.Call(
+					targetMethod,
+					instance,
+					Expression.Lambda(
+						funcType,
+						lambdaBody,
+						lambdaParam
+					)
+				);
+			}
+
+			private static MethodInfo GetTargetMethod(Type objectType, Type returnType)
+			{
+				returnType.ThrowIfNotMockeable();
+				return FluentMockGenericMethod.MakeGenericMethod(objectType, returnType);
+			}
+		}
+
+		#endregion
+
+		#region Raise
+
+		/// <summary>
+		/// Raises the associated event with the given 
+		/// event argument data.
+		/// </summary>
+		internal void DoRaise(EventInfo ev, EventArgs args)
+		{
+			if (ev == null)
+			{
+				throw new InvalidOperationException(Resources.RaisedUnassociatedEvent);
+			}
+
+			foreach (var del in this.Interceptor.GetInvocationList(ev).ToArray())
+			{
+				del.InvokePreserveStack(this.Object, args);
+			}
+		}
+
+		/// <summary>
+		/// Raises the associated event with the given 
+		/// event argument data.
+		/// </summary>
+		internal void DoRaise(EventInfo ev, params object[] args)
+		{
+			if (ev == null)
+			{
+				throw new InvalidOperationException(Resources.RaisedUnassociatedEvent);
+			}
+
+			foreach (var del in this.Interceptor.GetInvocationList(ev).ToArray())
+			{
+				// Non EventHandler-compatible delegates get the straight 
+				// arguments, not the typical "sender, args" arguments.
+				del.InvokePreserveStack(args);
+			}
+		}
+
+		#endregion
+
+		#region As<TInterface>
+
+		/// <include file='Mock.xdoc' path='docs/doc[@for="Mock.As{TInterface}"]/*'/>
+		[SuppressMessage("Microsoft.Naming", "CA1716:IdentifiersShouldNotMatchKeywords", MessageId = "As", Justification = "We want the method called exactly as the keyword because that's what it does, it adds an implemented interface so that you can cast it later.")]
+		public virtual Mock<TInterface> As<TInterface>()
+			where TInterface : class
+		{
+			if (this.isInitialized && !this.ImplementedInterfaces.Contains(typeof(TInterface)))
+			{
+				throw new InvalidOperationException(Resources.AlreadyInitialized);
+			}
+
+			if (!typeof(TInterface).IsInterface)
+			{
+				throw new ArgumentException(Resources.AsMustBeInterface);
+			}
+
+			if (!this.ImplementedInterfaces.Contains(typeof(TInterface)))
+			{
+				this.ImplementedInterfaces.Add(typeof(TInterface));
+			}
+
+			return new AsInterface<TInterface>(this);
+		}
+
+		#endregion
+
+		#region Default Values
+
+		/// <include file='Mock.Generic.xdoc' path='docs/doc[@for="Mock.SetReturnDefault{TReturn}"]/*'/>
+		public void SetReturnsDefault<TReturn>(TReturn value)
+		{
+			this.DefaultValueProvider.DefineDefault(value);
+		}
+
+		#endregion
+
+	}
 }