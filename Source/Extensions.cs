--- conflicted
+++ resolved
@@ -45,12 +45,9 @@
 using System.Globalization;
 using System.Linq;
 using System.Reflection;
-using System.Runtime.Serialization;
-
 using Moq.Proxy;
 using System.Linq.Expressions;
 using Moq.Properties;
-
 
 namespace Moq
 {
@@ -58,24 +55,6 @@
 	{
 		private static readonly FieldInfo remoteStackTraceString = typeof (Exception).GetField("_remoteStackTraceString",
 			BindingFlags.Instance | BindingFlags.NonPublic);
-<<<<<<< HEAD
-
-		public static TAttribute GetCustomAttribute<TAttribute>(this ICustomAttributeProvider source, bool inherit)
-			where TAttribute : Attribute
-		{
-			object[] attrs = source.GetCustomAttributes(typeof (TAttribute), inherit);
-
-			if (attrs.Length == 0)
-			{
-				return default(TAttribute);
-			}
-			else
-			{
-				return (TAttribute) attrs[0];
-			}
-		}
-=======
->>>>>>> acd11656
 
 		public static string Format(this ICallContext invocation)
 		{
@@ -87,15 +66,15 @@
 			if (invocation.Method.IsPropertySetter())
 			{
 				return invocation.Method.DeclaringType.Name + "." +
-				       invocation.Method.Name.Substring(4) + " = " + GetValue(invocation.Arguments.First());
-			}
-
+					invocation.Method.Name.Substring(4) + " = " + GetValue(invocation.Arguments.First());
+			}
+			
 			var genericParameters = invocation.Method.IsGenericMethod
-				                        ? "<" + string.Join(", ", invocation.Method.GetGenericArguments().Select(t => t.Name).ToArray()) + ">"
-				                        : "";
+				? "<" + string.Join(", ", invocation.Method.GetGenericArguments().Select(t => t.Name).ToArray()) + ">"
+				: "";
 
 			return invocation.Method.DeclaringType.Name + "." + invocation.Method.Name + genericParameters + "(" +
-			       string.Join(", ", invocation.Arguments.Select(a => GetValue(a)).ToArray()) + ")";
+				string.Join(", ", invocation.Arguments.Select(a => GetValue(a)).ToArray()) + ")";
 		}
 
 		public static string GetValue(object value)
@@ -110,18 +89,12 @@
 			{
 				return "\"" + typedValue + "\"";
 			}
-<<<<<<< HEAD
-			if (value is IEnumerable)
-			{
-				return "[" + string.Join(", ", ((IEnumerable) value).OfType<object>().Select(GetValue)) + "]";
-=======
 			if (value is IEnumerable enumerable)
 			{
 				const int maxCount = 10;
 				var objs = enumerable.Cast<object>().Take(maxCount + 1);
 				var more = objs.Count() > maxCount ? ", ..." : string.Empty;
 				return "[" + string.Join(", ", objs.Take(maxCount).Select(GetValue)) + more + "]";
->>>>>>> acd11656
 			}
 			return value.ToString();
 		}
@@ -134,24 +107,6 @@
 			}
 			catch (TargetInvocationException ex)
 			{
-<<<<<<< HEAD
-#if SILVERLIGHT
-	/* The test listed below fails when we call the setValue in silverlight...
-				 * 
-				 * 
-				 * Assembly:
-				 *    Moq.Tests.Silverlight.MSTest
-				 * Namespace:
-				 *    Moq.Tests
-				 * Test class:
-				 *    MockedEventsFixture
-				 * Test method:
-				 *    ShouldPreserveStackTraceWhenRaisingEvent
-				 * at System.Reflection.RtFieldInfo.PerformVisibilityCheckOnField(IntPtr field, Object target, IntPtr declaringType, FieldAttributes attr, UInt32 invocationFlags) at System.Reflection.RtFieldInfo.InternalSetValue(Object obj, Object value, BindingFlags invokeAttr, Binder binder, CultureInfo culture, Boolean doVisibilityCheck, Boolean doCheckConsistency) at System.Reflection.RtFieldInfo.InternalSetValue(Object obj, Object value, BindingFlags invokeAttr, Binder binder, CultureInfo culture, Boolean doVisibilityCheck) at System.Reflection.RtFieldInfo.SetValue(Object obj, Object value, BindingFlags invokeAttr, Binder binder, CultureInfo culture) at System.Reflection.FieldInfo.SetValue(Object obj, Object value) at Moq.Extensions.InvokePreserveStack(Delegate del, Object[] args) at Moq.MockedEvent.DoRaise(EventArgs args) at Moq.MockedEvent`1.Raise(TEventArgs args) at Moq.Tests.MockedEventsFixture.<>c__DisplayClass16.<ShouldPreserveStackTraceWhenRaisingEvent>b__14() at Xunit.Record.Exception(ThrowsDelegate code)
-				 */
-#else
-=======
->>>>>>> acd11656
 				remoteStackTraceString.SetValue(ex.InnerException, ex.InnerException.StackTrace);
 				ex.InnerException.SetStackTrace(ex.InnerException.StackTrace);
 				throw ex.InnerException;
@@ -168,11 +123,7 @@
 		/// </summary>
 		public static bool IsDelegate(this Type t)
 		{
-<<<<<<< HEAD
-			return t.IsSubclassOf(typeof (Delegate));
-=======
 			return t.GetTypeInfo().IsSubclassOf(typeof(Delegate));
->>>>>>> acd11656
 		}
 
 		public static void ThrowIfNotMockeable(this Type typeToMock)
@@ -213,26 +164,6 @@
 			// A value type does not match any of these three 
 			// condition and therefore returns false.
 			return typeToMock.GetTypeInfo().IsInterface || typeToMock.GetTypeInfo().IsAbstract || typeToMock.IsDelegate() || (typeToMock.GetTypeInfo().IsClass && !typeToMock.GetTypeInfo().IsSealed);
-		}
-
-		public static bool IsSerializableMockable(this Type typeToMock)
-		{
-			return typeToMock.ContainsDeserializationConstructor() && typeToMock.IsGetObjectDataVirtual();
-		}
-
-		private static bool IsGetObjectDataVirtual(this Type typeToMock)
-		{
-			var getObjectDataMethod = typeToMock.GetInterfaceMap(typeof (ISerializable)).TargetMethods[0];
-			return !getObjectDataMethod.IsPrivate && getObjectDataMethod.IsVirtual && !getObjectDataMethod.IsFinal;
-		}
-
-		private static bool ContainsDeserializationConstructor(this Type typeToMock)
-		{
-			return typeToMock.GetConstructor(
-				BindingFlags.Instance | BindingFlags.Public | BindingFlags.NonPublic,
-				null,
-				new[] {typeof (SerializationInfo), typeof (StreamingContext)},
-				null) != null;
 		}
 
 		public static bool CanOverride(this MethodBase method)
