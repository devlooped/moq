--- conflicted
+++ resolved
@@ -473,8 +473,6 @@
 			{
 				this[index, sIndex] = value;
 			}
-<<<<<<< HEAD
-=======
 
 			public int GetMultipleIndexer(int index, string sIndex)
 			{
@@ -518,7 +516,6 @@
 			{
 				return VirtualGet;
 			}
->>>>>>> 15e35a5a
 		}
 
 		public interface Fooish
